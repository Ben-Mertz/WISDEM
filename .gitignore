--- conflicted
+++ resolved
@@ -124,9 +124,6 @@
 # JetBrains Junk #
 ##################
 .idea/
-<<<<<<< HEAD
-=======
 
 # LandBOSSE test output
 test.csv
->>>>>>> 1dea960d
