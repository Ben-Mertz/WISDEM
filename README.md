# WISDEM&reg;

[![Actions Status](https://github.com/WISDEM/WISDEM/workflows/CI_WISDEM/badge.svg?branch=develop)](https://github.com/WISDEM/WISDEM/actions)
[![Coverage Status](https://coveralls.io/repos/github/WISDEM/WISDEM/badge.svg?branch=develop)](https://coveralls.io/github/WISDEM/WISDEM?branch=develop)
[![Documentation Status](https://readthedocs.org/projects/wisdem/badge/?version=master)](https://wisdem.readthedocs.io/en/master/?badge=master)


The Wind-Plant Integrated System Design and Engineering Model (WISDEM&reg;) is a set of models for assessing overall wind plant cost of energy (COE). The models use wind turbine and plant cost and energy production as well as financial models to estimate COE and other wind plant system attributes. WISDEM&reg; is accessed through Python, is built using [OpenMDAO](https://openmdao.org/), and uses several sub-models that are also implemented within OpenMDAO. These sub-models can be used independently but they are required to use the overall WISDEM&reg; turbine design capability. Please install all of the pre-requisites prior to installing WISDEM&reg; by following the directions below. For additional information about the NWTC effort in systems engineering that supports WISDEM&reg; development, please visit the official [NREL systems engineering for wind energy website](https://www.nrel.gov/wind/systems-engineering.html).

Author: [NREL WISDEM Team](mailto:systems.engineering@nrel.gov)

## Documentation

See local documentation in the `docs`-directory or access the online version at <https://wisdem.readthedocs.io/en/master/>

## Packages

WISDEM&reg; is a family of modules.  The core modules are:

* _CommonSE_ includes several libraries shared among modules
* _FloatingSE_ works with the floating platforms
* _DrivetrainSE_ sizes the drivetrain and generator systems (formerly DriveSE and GeneratorSE)
* _TowerSE_ is a tool for tower (and monopile) design
* _RotorSE_ is a tool for rotor design
* _NREL CSM_ is the regression-based turbine mass, cost, and performance model
* _ORBIT_ is the process-based balance of systems cost model for offshore plants
* _LandBOSSE_ is the process-based balance of systems cost model for land-based plants
* _Plant_FinanceSE_ runs the financial analysis of a wind plant

The core modules draw upon some utility packages, which are typically compiled code with python wrappers:

* _Airfoil Preppy_ is a tool to handle airfoil polar data
* _CCBlade_ is the BEM module of WISDEM
* _pyFrame3DD_ brings libraries to handle various coordinate transformations
* _MoorPy_ is a quasi-static mooring line model
* [_pyOptSparse_](https://github.com/mdolab/pyoptsparse) provides some additional optimization algorithms to OpenMDAO


## Installation

Installation with [Anaconda](https://www.anaconda.com) is the recommended approach because of the ability to create self-contained environments suitable for testing and analysis.  WISDEM&reg; requires [Anaconda 64-bit](https://www.anaconda.com/distribution/).

The installation instructions below use the environment name, "wisdem-env," but any name is acceptable.  For those working behind company firewalls, you may have to change the conda authentication with `conda config --set ssl_verify no`.  Proxy servers can also be set with `conda config --set proxy_servers.http http://id:pw@address:port` and `conda config --set proxy_servers.https https://id:pw@address:port`.

1.  Setup and activate the Anaconda environment from a prompt (Anaconda3 Power Shell on Windows or Terminal.app on Mac)

        conda config --add channels conda-forge
<<<<<<< HEAD
        conda env create --name wisdem-env -f https://raw.githubusercontent.com/WISDEM/WISDEM/develop/environment.yml python=3.9
=======
        conda env create --name wisdem-env -f https://raw.githubusercontent.com/WISDEM/WISDEM/master/environment.yml python=3.9
>>>>>>> 29181252
        conda activate wisdem-env

2.  In order to directly use the examples in the repository and peek at the code when necessary, we recommend all users install WISDEM in *developer / editable* mode using the instructions here.  If you really just want to use WISDEM as a library and lean on the documentation, you can always do `conda install wisdem` and be done.  Note the differences between Windows and Mac/Linux build systems. For Linux, we recommend using the native compilers (for example, gcc and gfortran in the default GNU suite).

        conda install -y petsc4py mpi4py                 # (Mac / Linux only)
        conda install -y gfortran                        # (Mac only without Homebrew or Macports compilers)
        conda install -y m2w64-toolchain libpython       # (Windows only)
        git clone https://github.com/WISDEM/WISDEM.git
        cd WISDEM
        pip install -e .


**NOTE:** To use WISDEM again after installation is complete, you will always need to activate the conda environment first with `conda activate wisdem-env`


## Run Unit Tests

Each package has its own set of unit tests.  These can be run in batch with the `test_all.py` script located in the top level `test`-directory.

## Feedback

For software issues please use <https://github.com/WISDEM/WISDEM/issues>.  For functionality and theory related questions and comments please use the NWTC forum for [Systems Engineering Software Questions](https://wind.nrel.gov/forum/wind/viewtopic.php?f=34&t=1002).<|MERGE_RESOLUTION|>--- conflicted
+++ resolved
@@ -40,16 +40,12 @@
 
 Installation with [Anaconda](https://www.anaconda.com) is the recommended approach because of the ability to create self-contained environments suitable for testing and analysis.  WISDEM&reg; requires [Anaconda 64-bit](https://www.anaconda.com/distribution/).
 
-The installation instructions below use the environment name, "wisdem-env," but any name is acceptable.  For those working behind company firewalls, you may have to change the conda authentication with `conda config --set ssl_verify no`.  Proxy servers can also be set with `conda config --set proxy_servers.http http://id:pw@address:port` and `conda config --set proxy_servers.https https://id:pw@address:port`.
+The installation instructions below use the environment name, "wisdem-env," but any name is acceptable.  For those working behind company firewalls, you may have to change the conda authentication with `conda config --set ssl_verify no`.  Proxy servers can also be set with `conda config --set proxy_servers.http http://id:pw@address:port` and `conda config --set proxy_servers.https https://id:pw@address:port`. To setup an environment based on a different Github branch of WISDEM, simply substitute the branch name for `master` in the line above.
 
 1.  Setup and activate the Anaconda environment from a prompt (Anaconda3 Power Shell on Windows or Terminal.app on Mac)
 
         conda config --add channels conda-forge
-<<<<<<< HEAD
-        conda env create --name wisdem-env -f https://raw.githubusercontent.com/WISDEM/WISDEM/develop/environment.yml python=3.9
-=======
         conda env create --name wisdem-env -f https://raw.githubusercontent.com/WISDEM/WISDEM/master/environment.yml python=3.9
->>>>>>> 29181252
         conda activate wisdem-env
 
 2.  In order to directly use the examples in the repository and peek at the code when necessary, we recommend all users install WISDEM in *developer / editable* mode using the instructions here.  If you really just want to use WISDEM as a library and lean on the documentation, you can always do `conda install wisdem` and be done.  Note the differences between Windows and Mac/Linux build systems. For Linux, we recommend using the native compilers (for example, gcc and gfortran in the default GNU suite).
