name: 5MW Tower only
comments:
<<<<<<< HEAD

=======
>>>>>>> 3cdd37de
assembly:
    turbine_class: I
    turbulence_class: B
    drivetrain: Geared
    rotor_orientation: Upwind
    number_of_blades: 3
<<<<<<< HEAD
    hub_height: 90.0
    
=======
    hub_height: 90.
    rotor_diameter: 126.
>>>>>>> 3cdd37de
components:
    tower:
        outer_shape_bem:
            reference_axis: &ref_axis_tower
                x:
                    grid: [0.0, 1.0]
                    values: [0.0, 0.0]
                y:
                    grid: [0.0, 1.0]
                    values: [0.0, 0.0]
                z:
                    grid: &grid_tower [0., 0.5, 1.]
                    values: [0., 43.8, 87.6]
            outer_diameter:
                grid: *grid_tower
                values: [6., 4.935, 3.87]
            drag_coefficient:
                grid: [0.0, 1.0]
                values: [1.0, 1.0]
        internal_structure_2d_fem:
            outfitting_factor: 1.07
            reference_axis: *ref_axis_tower
            layers:
                - name: tower_wall
                  material: steel
                  thickness:
                    grid: *grid_tower
                    values: [0.027, 0.0222, 0.019]
    foundation:
        height: 0.
        
materials:
   -  name: steel
      description: Steel of the tower and monopile: ASTM A572 Grade 50
      source: http://www.matweb.com/search/DataSheet.aspx?MatGUID=9ced5dc901c54bd1aef19403d0385d7f
      orth: 0
      rho: 7800
      alpha: 0.0
      E: 200.e+009
      nu: 0.265
      G: 79.3e+009
      GIc: 0  #Place holder, currently not used
      GIIc: 0  #Place holder, currently not used
      alp0: 0  #Place holder, currently not used
      Xt: 1.12e+9
      Xc: 2.16e+9
      S: 0
      Xy: 345.e+6
      unit_cost: 0.7
<<<<<<< HEAD

=======
   -  E: 98460000.0
      name: FOAM
      G: 98460000.0
      rho: 200.0
      orth: 0
      nu: 0.3
      Xt: 6.04e+006
      Xc: 5.10e+006
      component_id: 1
      waste: 0.2
      unit_cost: 13
      ply_t: 0.0025
   -  E: [114500000000.0, 8390000000.0, 5990000000.0]
      name: CarbonUD
      G: [5990000000.0, 5990000000.0, 5990000000.0]
      rho: 1220.0
      orth: 1
      nu: [0.27, 0.27, 0.27]
      Xt: [2236.0e+006, 0.00, 0.00]
      Xc: [1528.0e+006, 0.00, 0.00]
      unit_cost: 30.00
      waste: 0.05
      fiber_density: 1800.
      area_density_dry: 1.000
      component_id: 4
   -  name: resin
      description: epoxy
      E: 1.e+6
      rho: 1150.
      nu: 0.30
      Xt: 61.51e+006
      Xc: 65.36e+006
      orth: 0
      unit_cost: 3.63
>>>>>>> 3cdd37de
environment:
    air_density: 1.225
    air_dyn_viscosity: 1.81e-5
    weib_shape_parameter: 2.
    air_speed_sound: 340.
    shear_exp: 0.2
    water_density: 1025.0
    water_dyn_viscosity: 1.3351e-3
    #water_depth: 0.0
    significant_wave_height: 0.0
    significant_wave_period: 0.0
    soil_shear_modulus: 140.e+6
    soil_poisson: 0.4
costs:
    labor_rate: 58.8
    painting_rate: 30.0<|MERGE_RESOLUTION|>--- conflicted
+++ resolved
@@ -1,22 +1,14 @@
 name: 5MW Tower only
-comments:
-<<<<<<< HEAD
 
-=======
->>>>>>> 3cdd37de
 assembly:
     turbine_class: I
     turbulence_class: B
     drivetrain: Geared
     rotor_orientation: Upwind
     number_of_blades: 3
-<<<<<<< HEAD
-    hub_height: 90.0
-    
-=======
     hub_height: 90.
     rotor_diameter: 126.
->>>>>>> 3cdd37de
+
 components:
     tower:
         outer_shape_bem:
@@ -66,44 +58,7 @@
       S: 0
       Xy: 345.e+6
       unit_cost: 0.7
-<<<<<<< HEAD
-
-=======
-   -  E: 98460000.0
-      name: FOAM
-      G: 98460000.0
-      rho: 200.0
-      orth: 0
-      nu: 0.3
-      Xt: 6.04e+006
-      Xc: 5.10e+006
-      component_id: 1
-      waste: 0.2
-      unit_cost: 13
-      ply_t: 0.0025
-   -  E: [114500000000.0, 8390000000.0, 5990000000.0]
-      name: CarbonUD
-      G: [5990000000.0, 5990000000.0, 5990000000.0]
-      rho: 1220.0
-      orth: 1
-      nu: [0.27, 0.27, 0.27]
-      Xt: [2236.0e+006, 0.00, 0.00]
-      Xc: [1528.0e+006, 0.00, 0.00]
-      unit_cost: 30.00
-      waste: 0.05
-      fiber_density: 1800.
-      area_density_dry: 1.000
-      component_id: 4
-   -  name: resin
-      description: epoxy
-      E: 1.e+6
-      rho: 1150.
-      nu: 0.30
-      Xt: 61.51e+006
-      Xc: 65.36e+006
-      orth: 0
-      unit_cost: 3.63
->>>>>>> 3cdd37de
+      
 environment:
     air_density: 1.225
     air_dyn_viscosity: 1.81e-5
