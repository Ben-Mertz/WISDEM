import numpy as np
from scipy.integrate import cumtrapz
import openmdao.api as om

from wisdem.commonse import gravity, eps, DirectionVector, NFREQ
from wisdem.commonse.utilities import assembleI, unassembleI
from wisdem.commonse.vertical_cylinder import get_nfull
from .map_mooring import NLINES_MAX
        
class SubstructureGeometry(om.ExplicitComponent):
    """
    Component for substructure geometry for floating offshore wind turbines.
    
    Parameters
    ----------
<<<<<<< HEAD
    main_d_full : numpy array[n_full_main]
        outer radius at each section node bottom to top (length = nsection + 1)
    main_z_nodes : numpy array[n_full_main]
        z-coordinates of section nodes (length = nsection+1)
    offset_d_full : numpy array[n_full_off]
        outer radius at each section node bottom to top (length = nsection + 1)
    offset_z_nodes : numpy array[n_full_off]
=======
    main_d_full : numpy array[nFull], [m]
        outer radius at each section node bottom to top (length = nsection + 1)
    offset_d_full : numpy array[nFull], [m]
        outer radius at each section node bottom to top (length = nsection + 1)
    offset_z_nodes : numpy array[nFull], [m]
>>>>>>> 918fd86c
        z-coordinates of section nodes (length = nsection+1)
    offset_freeboard : float, [m]
        Length of column above water line
    offset_draft : float, [m]
        Length of column below water line
<<<<<<< HEAD
=======
    main_z_nodes : numpy array[nFull], [m]
        z-coordinates of section nodes (length = nsection+1)
>>>>>>> 918fd86c
    fairlead_location : float
        Fractional length from column bottom to top for mooring line attachment
    fairlead_offset_from_shell : float, [m]
        fairlead offset from shell
    radius_to_offset_column : float, [m]
        Distance from main column centerpoint to offset column centerpoint
    number_of_offset_columns : float
        Number of offset columns evenly spaced around main column
<<<<<<< HEAD
    tower_d_base : float
        base diameter of the tower
    hsig_wave : float
=======
    tower_d_full : numpy array[nFullTow], [m]
        outer radius at each section node bottom to top (length = nsection + 1)
    Rhub : float, [m]
        rotor hub radius
    Hs : float, [m]
>>>>>>> 918fd86c
        significant wave height
    max_survival_heel : float, [deg]
        max heel angle for turbine survival
    
    Returns
    -------
    fairlead : float, [m]
        Depth below water line for mooring line attachment
    fairlead_radius : float, [m]
        Outer spar radius at fairlead depth (point of mooring attachment)
    main_offset_spacing : float
        Radius of main and offset columns relative to spacing
    tower_transition_buffer : float, [m]
        Buffer between substructure main and tower main
    nacelle_transition_buffer : float, [m]
        Buffer between tower top and nacelle main
    offset_freeboard_heel_margin : float, [m]
        Margin so offset column does not submerge during max heel
    offset_draft_heel_margin : float, [m]
        Margin so offset column does not leave water during max heel
    wave_height_fairlead_ratio : float
        Ratio of maximum wave height (avg of top 1%) to fairlead
    
    """

    def initialize(self):
        self.options.declare('n_height_main')
        self.options.declare('n_height_off')
        
    def setup(self):
        n_height_main = self.options['n_height_main']
        n_height_off  = self.options['n_height_off']
        n_full_main   = get_nfull(n_height_main)
        n_full_off    = get_nfull(n_height_off)

        self.add_input('main_d_full', np.zeros(n_full_main), units='m')
        self.add_input('main_z_nodes', np.zeros(n_full_main), units='m')
        self.add_input('offset_d_full', np.zeros(n_full_off), units='m')
        self.add_input('offset_z_nodes', np.zeros(n_full_off), units='m')
        self.add_input('offset_freeboard', 0.0, units='m')
        self.add_input('offset_draft', 0.0, units='m')
        self.add_input('fairlead_location', 0.0)
        self.add_input('fairlead_offset_from_shell', 0.0, units='m')
        self.add_input('radius_to_offset_column', 0.0, units='m')
        self.add_input('number_of_offset_columns', 0)
        self.add_input('tower_d_base', 0.0, units='m')
        self.add_input('hsig_wave', 0.0, units='m')
        self.add_input('max_survival_heel', 0.0, units='deg')

        self.add_output('fairlead', 0.0, units='m')
        self.add_output('fairlead_radius', 0.0, units='m')
        self.add_output('main_offset_spacing', 0.0)
        self.add_output('tower_transition_buffer', 0.0, units='m')
        self.add_output('offset_freeboard_heel_margin', 0.0, units='m')
        self.add_output('offset_draft_heel_margin', 0.0, units='m')
        self.add_output('wave_height_fairlead_ratio', 0.0)
        
        # Derivatives
        self.declare_partials('*', '*', method='fd', form='central', step=1e-6)

        
    def compute(self, inputs, outputs):
        """Sets nodal points and sectional centers of mass in z-coordinate system with z=0 at the waterline.
        Nodal points are the beginning and end points of each section.
        Nodes and sections start at bottom and move upwards.
        
        INPUTS:
        ----------
        params   : dictionary of input parameters
        outputs : dictionary of output parameters
        
        OUTPUTS  : none (all unknown dictionary values set)
        """
        # Unpack variables
        ncolumns        = int(inputs['number_of_offset_columns'])
        R_od_main       = 0.5*inputs['main_d_full']
        R_od_offset     = 0.5*inputs['offset_d_full']
        R_semi          = inputs['radius_to_offset_column']
        R_tower_base    = 0.5*inputs['tower_d_base']
        
        z_nodes_offset  = inputs['offset_z_nodes']
        z_nodes_main    = inputs['main_z_nodes']
        
        location        = inputs['fairlead_location']
        fair_off        = inputs['fairlead_offset_from_shell']
        off_freeboard   = inputs['offset_freeboard']
        off_draft       = inputs['offset_draft']
        max_heel        = inputs['max_survival_heel']

        # Set spacing constraint
        outputs['main_offset_spacing'] = R_semi - R_od_main.max() - R_od_offset.max()

        # Determine location and radius at mooring connection point (fairlead)
        if ncolumns > 0:
            z_fairlead = location * (z_nodes_offset[-1] - z_nodes_offset[0]) + z_nodes_offset[0]
            outputs['fairlead_radius'] = R_semi + fair_off + np.interp(z_fairlead, z_nodes_offset, R_od_offset)
        else:
            z_fairlead = location * (z_nodes_main[-1] - z_nodes_main[0]) + z_nodes_main[0]
            outputs['fairlead_radius'] = fair_off + np.interp(z_fairlead, z_nodes_main, R_od_main)
        outputs['fairlead'] = -z_fairlead # Fairlead defined as positive below waterline
        outputs['wave_height_fairlead_ratio'] = inputs['hsig_wave'] / np.abs(z_fairlead)
        
        # Constrain spar top to be at least greater than tower main
        outputs['tower_transition_buffer']   = R_od_main[-1] - R_tower_base

        # Make sure semi columns don't get submerged
        heel_deflect = R_semi*np.sin(np.deg2rad(max_heel))
        outputs['offset_freeboard_heel_margin'] = off_freeboard - heel_deflect
        outputs['offset_draft_heel_margin']     = off_draft - heel_deflect



class Substructure(om.ExplicitComponent):
    """
    Calculate substructure properties
    
    Parameters
    ----------
    water_density : float, [kg/m**3]
        density of water
    wave_period_range_low : float, [s]
        Lower bound of typical ocean wavve period
    wave_period_range_high : float, [s]
        Upper bound of typical ocean wavve period
    operational_heel : float, [deg]
        Maximum angle of heel allowable
    mooring_mass : float, [kg]
        Mass of mooring lines
    mooring_moments_of_inertia : numpy array[6], [kg*m**2]
        mass moment of inertia of mooring system about fairlead-centerline point [xx yy
        zz xy xz yz]
    mooring_neutral_load : numpy array[NLINES_MAX, 3], [N]
        z-force of mooring lines on structure
    mooring_surge_restoring_force : float, [N]
        Restoring force from mooring system after surge motion
    mooring_pitch_restoring_force : numpy array[NLINES_MAX, 3], [N]
        Restoring force from mooring system after pitch motion
    mooring_cost : float, [USD]
        Cost of mooring system
    mooring_stiffness : numpy array[6, 6], [N/m]
        Linearized stiffness matrix of mooring system at neutral (no offset) conditions.
    fairlead : float, [m]
        Depth below water for mooring line attachment
    fairlead_radius : float, [m]
        Outer spar radius at fairlead depth (point of mooring attachment)
    number_of_offset_columns : float
        Number of offset columns evenly spaced around main column
    radius_to_offset_column : float, [m]
        Distance from main column centerpoint to offset column centerpoint
    main_Iwaterplane : float, [m**4]
        Second moment of area of waterplane cross-section
    main_Awaterplane : float, [m**2]
        Area of waterplane cross-section
    main_cost : float, [USD]
        Cost of spar structure
<<<<<<< HEAD
    main_mass : numpy array[n_full_main-1]
=======
    main_mass : numpy array[nFull-1], [kg]
>>>>>>> 918fd86c
        mass of main column by section
    main_freeboard : float, [m]
        Length of spar above water line
    main_center_of_buoyancy : float, [m]
        z-position of center of column buoyancy force
    main_center_of_mass : float, [m]
        z-position of center of column mass
    main_moments_of_inertia : numpy array[6], [kg*m**2]
        mass moment of inertia of column about main [xx yy zz xy xz yz]
    main_added_mass : numpy array[6], [kg]
        Diagonal of added mass matrix- masses are first 3 entries, moments are last 3
    offset_Iwaterplane : float, [m**4]
        Second moment of area of waterplane cross-section
    offset_Awaterplane : float, [m**2]
        Area of waterplane cross-section
    offset_cost : float, [USD]
        Cost of spar structure
<<<<<<< HEAD
    offset_mass : numpy array[n_full_off-1]
=======
    offset_mass : numpy array[nFull-1], [kg]
>>>>>>> 918fd86c
        mass of offset column by section
    offset_center_of_buoyancy : float, [m]
        z-position of center of column buoyancy force
    offset_center_of_mass : float, [m]
        z-position of center of column mass
    offset_moments_of_inertia : numpy array[6], [kg*m**2]
        mass moment of inertia of column about main [xx yy zz xy xz yz]
    offset_added_mass : numpy array[6], [kg]
        Diagonal of added mass matrix- masses are first 3 entries, moments are last 3
    tower_mass : float, [kg]
        Mass of tower
    tower_shell_cost : float, [USD]
        Cost of tower
    tower_I_base : numpy array[6], [kg*m**2]
        Moments about tower main
<<<<<<< HEAD
    tower_z_full : numpy array[n_full_tow]
=======
    tower_z_full : numpy array[nFullTow], [m]
>>>>>>> 918fd86c
        z-coordinates of section nodes (length = nsection+1)
    rna_mass : float, [kg]
        Mass of RNA
    rna_cg : numpy array[3], [m]
        Location of RNA center of mass relative to tower top
    rna_I : numpy array[6], [kg*m**2]
        Moments about turbine main
<<<<<<< HEAD
    water_ballast_zpts_vector : numpy array[n_full_main]
        z-points of potential ballast mass
    water_ballast_radius_vector : numpy array[n_full_main]
=======
    water_ballast_zpts_vector : numpy array[nFull], [m]
        z-points of potential ballast mass
    water_ballast_radius_vector : numpy array[nFull], [m]
>>>>>>> 918fd86c
        Inner radius of potential ballast mass
    structural_mass : float, [kg]
        Mass of whole turbine except for mooring lines
    structure_center_of_mass : numpy array[3], [m]
        xyz-position of center of gravity of whole turbine
    structural_frequencies : numpy array[NFREQ], [Hz]
        Structural frequencies outputted from FEM calculation
    z_center_of_buoyancy : float, [m]
        z-position of center of gravity (x,y = 0,0)
    total_displacement : float, [m**3]
        Total volume of water displaced by floating turbine (except for mooring lines)
    total_force : numpy array[3], [N]
        Net forces on turbine
    total_moment : numpy array[3], [N*m]
        Moments on whole turbine
    pontoon_cost : float, [USD]
        Cost of pontoon elements and connecting truss
    
    Returns
    -------
    substructure_moments_of_inertia : numpy array[6], [kg*m**2]
        mass moment of inertia of substructure (no tower or rna or mooring)
        [xx yy zz xy xz yz]
    total_mass : float, [kg]
        total mass of spar and moorings
    total_cost : float, [USD]
        total cost of spar and moorings
    metacentric_height : float, [m]
        measure of static overturning stability
    buoyancy_to_gravity : float
        static stability margin based on position of centers of gravity and buoyancy
    offset_force_ratio : float
        total surge force divided by restoring force
    heel_moment_ratio : float
        total pitch moment divided by restoring moment
    Iwaterplane_system : float, [m**4]
        Second moment of area of waterplane cross-section for whole structure
    center_of_mass : numpy array[3], [m]
        xyz-position of center of gravity (x,y = 0,0)
    variable_ballast_mass : float, [kg]
        Amount of variable water ballast
    variable_ballast_center_of_mass : float, [m]
        Center of mass for variable ballast
    variable_ballast_moments_of_inertia : numpy array[6], [kg*m**2]
        mass moment of inertia of variable ballast [xx yy zz xy xz yz]
    variable_ballast_height : float, [m]
        height of water ballast to balance spar
    variable_ballast_height_ratio : float
        Ratio of water ballast height to available height
    mass_matrix : numpy array[6], [kg]
        Summary mass matrix of structure (minus pontoons)
    added_mass_matrix : numpy array[6], [kg]
        Summary hydrodynamic added mass matrix of structure (minus pontoons)
    hydrostatic_stiffness : numpy array[6], [N/m]
        Summary hydrostatic stiffness of structure
    rigid_body_periods : numpy array[6], [s]
        Natural periods of oscillation in 6 DOF
    period_margin_low : numpy array[6]
        Margin between natural periods and 2 second wave period
    period_margin_high : numpy array[6]
        Margin between natural periods and 20 second wave period
    modal_margin_low : numpy array[NFREQ]
        Margin between structural modes and 2 second wave period
    modal_margin_high : numpy array[NFREQ]
        Margin between structural modes and 20 second wave period
    
    """

    def initialize(self):
        self.options.declare('n_height_main')
        self.options.declare('n_height_off')
        self.options.declare('n_height_tow')
        
    def setup(self):
        n_height_main = self.options['n_height_main']
        n_height_off  = self.options['n_height_off']
        n_height_tow  = self.options['n_height_tow']
        n_full_main   = get_nfull(n_height_main)
        n_full_off    = get_nfull(n_height_off)
        n_full_tow    = get_nfull(n_height_tow)

        self.add_input('rho_water', 0.0, units='kg/m**3')
        self.add_input('wave_period_range_low', 2.0, units='s')
        self.add_input('wave_period_range_high', 20.0, units='s')
        self.add_input('operational_heel', 0.0, units='deg')
        self.add_input('mooring_mass', 0.0, units='kg')
        self.add_input('mooring_moments_of_inertia', np.zeros(6), units='kg*m**2')
        self.add_input('mooring_neutral_load', np.zeros((NLINES_MAX, 3)), units='N')
        self.add_input('mooring_surge_restoring_force', 0.0, units='N')
        self.add_input('mooring_pitch_restoring_force', np.zeros((NLINES_MAX, 3)), units='N')
        self.add_input('mooring_cost', 0.0, units='USD')
        self.add_input('mooring_stiffness', np.zeros((6, 6)), units='N/m')
        self.add_input('fairlead', 1.0, units='m')
        self.add_input('fairlead_radius', 0.0, units='m')
        self.add_input('number_of_offset_columns', 0)
        self.add_input('radius_to_offset_column', 0.0, units='m')

        self.add_input('main_Iwaterplane', 0.0, units='m**4')
        self.add_input('main_Awaterplane', 0.0, units='m**2')
        self.add_input('main_cost', 0.0, units='USD')
        self.add_input('main_mass', np.zeros(n_full_main-1), units='kg')
        self.add_input('main_freeboard', 0.0, units='m')
        self.add_input('main_center_of_buoyancy', 0.0, units='m')
        self.add_input('main_center_of_mass', 0.0, units='m')
        self.add_input('main_moments_of_inertia', np.zeros(6), units='kg*m**2')
        self.add_input('main_added_mass', np.zeros(6), units='kg')
        
        self.add_input('offset_Iwaterplane', 0.0, units='m**4')
        self.add_input('offset_Awaterplane', 0.0, units='m**2')
        self.add_input('offset_cost', 0.0, units='USD')
        self.add_input('offset_mass', np.zeros(n_full_off-1), units='kg')
        self.add_input('offset_center_of_buoyancy', 0.0, units='m')
        self.add_input('offset_center_of_mass', 0.0, units='m')
        self.add_input('offset_moments_of_inertia', np.zeros(6), units='kg*m**2')
        self.add_input('offset_added_mass', np.zeros(6), units='kg')
        
        self.add_input('tower_mass', 0.0, units='kg')
        self.add_input('tower_shell_cost', 0.0, units='USD')
        self.add_input('tower_I_base', np.zeros(6), units='kg*m**2')
        self.add_input('tower_z_full', np.zeros(n_full_tow), units='m')
        self.add_input('rna_mass', 0.0, units='kg')
        self.add_input('rna_cg', np.zeros(3), units='m')
        self.add_input('rna_I', np.zeros(6), units='kg*m**2')
        
        self.add_input('water_ballast_zpts_vector', np.zeros(n_full_main), units='m')
        self.add_input('water_ballast_radius_vector', np.zeros(n_full_main), units='m')
        
        self.add_input('structural_mass', 0.0, units='kg')
        self.add_input('structure_center_of_mass', np.zeros(3), units='m')
        self.add_input('structural_frequencies', np.zeros(NFREQ), units='Hz')
        self.add_input('z_center_of_buoyancy', 0.0, units='m')
        self.add_input('total_displacement', 0.0, units='m**3')
        self.add_input('total_force', np.zeros(3), units='N')
        self.add_input('total_moment', np.zeros(3), units='N*m')
        self.add_input('pontoon_cost', 0.0, units='USD')

        self.add_output('substructure_moments_of_inertia', np.zeros(6), units='kg*m**2')
        self.add_output('total_mass', 0.0, units='kg')
        self.add_output('total_cost', 0.0, units='USD')
        self.add_output('metacentric_height', 0.0, units='m')
        self.add_output('buoyancy_to_gravity', 0.0)
        self.add_output('offset_force_ratio', 0.0)
        self.add_output('heel_moment_ratio', 0.0)
        self.add_output('Iwaterplane_system', 0.0, units='m**4')
        self.add_output('center_of_mass', np.zeros(3), units='m')
        self.add_output('variable_ballast_mass', 0.0, units='kg')
        self.add_output('variable_ballast_center_of_mass', 0.0, units='m')
        self.add_output('variable_ballast_moments_of_inertia', np.zeros(6), units='kg*m**2')
        self.add_output('variable_ballast_height', 0.0, units='m')
        self.add_output('variable_ballast_height_ratio', 0.0)
        self.add_output('mass_matrix', np.zeros(6), units='kg')
        self.add_output('added_mass_matrix', np.zeros(6), units='kg')
        self.add_output('hydrostatic_stiffness', np.zeros(6), units='N/m')
        self.add_output('rigid_body_periods', np.zeros(6), units='s')
        self.add_output('period_margin_low', np.zeros(6))
        self.add_output('period_margin_high', np.zeros(6))
        self.add_output('modal_margin_low', np.zeros(NFREQ))
        self.add_output('modal_margin_high', np.zeros(NFREQ))

        self.declare_partials('*', '*', method='fd', form='central', step=1e-6)
        
    def compute(self, inputs, outputs):
        # TODO: Get centerlines right- in sparGeometry?
        # Determine ballast and cg of system
        self.balance(inputs, outputs)
        
        # Determine stability, metacentric height from waterplane profile, displaced volume
        self.compute_stability(inputs, outputs)

        # Compute natural periods of osciallation
        self.compute_rigid_body_periods(inputs, outputs)
        
        # Check margins of natural and eigenfrequencies against waves
        self.check_frequency_margins(inputs, outputs)
        
        # Sum all costs
        self.compute_costs(inputs, outputs)

        
    def balance(self, inputs, outputs):
        # Unpack variables
        m_struct     = inputs['structural_mass']
        Fz_mooring   = np.sum( inputs['mooring_neutral_load'][:,-1] )
        m_mooring    = inputs['mooring_mass']
        
        V_system     = inputs['total_displacement']

        cg_struct    = inputs['structure_center_of_mass']
        
        z_water_data = inputs['water_ballast_zpts_vector']
        r_water_data = inputs['water_ballast_radius_vector']
        rhoWater     = inputs['rho_water']
        
        # SEMI TODO: Make water_ballast in main only?  columns too?  How to apportion?

        # Make sure total mass of system with variable water ballast balances against displaced volume
        # Water ballast should be buried in m_column
        m_water  = V_system*rhoWater - (m_struct + Fz_mooring/gravity)
        m_system = m_struct + m_water

        # Output substructure total turbine mass
        outputs['total_mass'] = m_struct + m_mooring

        # Find height given interpolant functions from columns
        m_water_data = rhoWater * np.pi * cumtrapz(r_water_data**2, z_water_data)
        m_water_data = np.r_[0.0, m_water_data] #cumtrapz has length-1
        
        if m_water_data[-1] < m_water:
            # Don't have enough space, so max out variable balast here and constraints will catch this
            z_end = z_water_data[-1]
            coeff = m_water / m_water_data[-1]
        elif m_water < 0.0:
            z_end = z_water_data[0]
            coeff = 0.0
        else:
            z_end = np.interp(m_water, m_water_data, z_water_data)
            coeff = 1.0
        h_water = z_end - z_water_data[0]
        outputs['variable_ballast_mass']   = m_water
        outputs['variable_ballast_height'] = coeff * h_water
        outputs['variable_ballast_height_ratio'] = coeff * h_water / (z_water_data[-1] - z_water_data[0])
        
        # Find cg of whole system
        # First find cg of water variable ballast by finding midpoint of mass sum
        z_cg  = np.interp(0.5*coeff*m_water, m_water_data, z_water_data)
        outputs['center_of_mass'] = (m_struct*cg_struct + m_water*np.r_[0.0, 0.0, z_cg]) / m_system
        outputs['variable_ballast_center_of_mass'] = z_cg

        # Integrate for moment of inertia of variable ballast
        npts  = 100
        z_int = np.linspace(float(z_water_data[0]), float(z_end), npts)
        r_int = np.interp(z_int, z_water_data, r_water_data)
        Izz   = 0.5 * rhoWater * np.pi * np.trapz(r_int**4, z_int)
        Ixx   = rhoWater * np.pi * np.trapz(0.25*r_int**4 + r_int**2*(z_int-z_cg)**2, z_int)
        outputs['variable_ballast_moments_of_inertia'] = np.array([Ixx, Ixx, Izz, 0.0, 0.0, 0.0])

        
    def compute_stability(self, inputs, outputs):
        # Unpack variables
        ncolumn         = int(inputs['number_of_offset_columns'])
        z_cb            = inputs['z_center_of_buoyancy']
        z_cg            = outputs['center_of_mass'][-1]
        V_system        = inputs['total_displacement']
        
        Iwater_main     = inputs['main_Iwaterplane']
        Iwater_column   = inputs['offset_Iwaterplane']
        Awater_column   = inputs['offset_Awaterplane']

        F_surge         = inputs['total_force'][0]
        M_pitch         = inputs['total_moment'][1]
        F_restore       = inputs['mooring_surge_restoring_force']
        rhoWater        = inputs['rho_water']
        R_semi          = inputs['radius_to_offset_column']

        F_restore_pitch = inputs['mooring_pitch_restoring_force']
        z_fairlead      = inputs['fairlead']*(-1)
        R_fairlead      = inputs['fairlead_radius']
        oper_heel       = float(inputs['operational_heel'])
        
        # Compute the distance from the center of buoyancy to the metacentre (BM is naval architecture)
        # BM = Iw / V where V is the displacement volume (just computed)
        # Iw is the area moment of inertia (meters^4) of the water-plane cross section about the heel axis
        # For a spar, we assume this is just the I of a circle about x or y
        # See https://en.wikipedia.org/wiki/Metacentric_height
        # https://en.wikipedia.org/wiki/List_of_second_moments_of_area
        # and http://farside.ph.utexas.edu/teaching/336L/Fluidhtml/node30.html

        # Water plane area of all components with parallel axis theorem
        Iwater_system = Iwater_main
        radii = R_semi * np.cos( np.linspace(0, 2*np.pi, ncolumn+1) )
        for k in range(ncolumn):
            Iwater_system += Iwater_column + Awater_column*radii[k]**2
        outputs['Iwaterplane_system'] = Iwater_column
            
        # Measure static stability:
        # 1. Center of buoyancy should be above CG (difference should be positive)
        # 2. Metacentric height should be positive
        buoyancy2metacentre_BM          = Iwater_system / V_system
        outputs['buoyancy_to_gravity'] = z_cg - z_cb
        outputs['metacentric_height' ] = buoyancy2metacentre_BM - outputs['buoyancy_to_gravity']

        F_buoy     = V_system * rhoWater * gravity
        M_restore  = outputs['metacentric_height'] * np.sin(np.deg2rad(oper_heel)) * F_buoy 

        # Convert mooring restoring force after pitch to a restoring moment
        nlines = np.count_nonzero(F_restore_pitch[:,2])
        F_restore_pitch = F_restore_pitch[:nlines,:]
        moorx  = R_fairlead * np.cos( np.linspace(0, 2*np.pi, nlines+1)[:-1] )
        moory  = R_fairlead * np.sin( np.linspace(0, 2*np.pi, nlines+1)[:-1] )
        r_moor = np.c_[moorx, moory, (z_fairlead - z_cg)*np.ones(moorx.shape)]
        Msum   = 0.0
        for k in range(nlines):
            dvF   = DirectionVector.fromArray(F_restore_pitch[k,:])
            dvR   = DirectionVector.fromArray(r_moor[k,:]).yawToHub(oper_heel)
            M     = dvR.cross(dvF)
            Msum += M.y

        M_restore += Msum
        
        # Comput heel angle, scaling overturning moment by defect of inflow velocity
        # TODO: Make this another load case in Frame3DD
        outputs['heel_moment_ratio'] =  np.abs( np.cos(np.deg2rad(oper_heel))**2.0 * M_pitch / M_restore )

        # Now compute offsets from the applied force
        # First use added mass (the mass of the water that must be displaced in movement)
        # http://www.iaea.org/inis/collection/NCLCollectionStore/_Public/09/411/9411273.pdf
        #mass_add_surge = rhoWater * np.pi * R_od.max() * draft
        #T_surge        = 2*np.pi*np.sqrt( (outputs['total_mass']+mass_add_surge) / kstiff_horiz_mooring)

        # Compare restoring force from mooring to force of worst case spar displacement
        outputs['offset_force_ratio'] = np.abs(F_surge / F_restore)


    def compute_rigid_body_periods(self, inputs, outputs):
        # Unpack variables
        ncolumn         = int(inputs['number_of_offset_columns'])
        R_semi          = inputs['radius_to_offset_column']
        
        m_main          = np.sum(inputs['main_mass'])
        m_column        = np.sum(inputs['offset_mass'])
        m_tower         = np.sum(inputs['tower_mass'])
        m_rna           = inputs['rna_mass']
        m_mooring       = inputs['mooring_mass']
        m_total         = outputs['total_mass']
        m_water         = np.maximum(0.0, outputs['variable_ballast_mass'])
        m_a_main        = inputs['main_added_mass']
        m_a_column      = inputs['offset_added_mass']
        
        rhoWater        = inputs['rho_water']
        V_system        = inputs['total_displacement']
        h_metacenter    = outputs['metacentric_height']

        Awater_main     = inputs['main_Awaterplane']
        Awater_column   = inputs['offset_Awaterplane']
        I_main          = inputs['main_moments_of_inertia']
        I_column        = inputs['offset_moments_of_inertia']
        I_mooring       = inputs['mooring_moments_of_inertia']
        I_water         = outputs['variable_ballast_moments_of_inertia']
        I_tower         = inputs['tower_I_base']
        I_rna           = inputs['rna_I']
        I_waterplane    = outputs['Iwaterplane_system']

        z_cg_main       = float(inputs['main_center_of_mass'])
        z_cb_main       = float(inputs['main_center_of_buoyancy'])
        z_cg_column     = float(inputs['offset_center_of_mass'])
        z_cb_column     = float(inputs['offset_center_of_buoyancy'])
        z_cb            = float(inputs['z_center_of_buoyancy'])
        z_cg_water      = float(outputs['variable_ballast_center_of_mass'])
        z_fairlead      = float(inputs['fairlead']*(-1))
        
        r_cg            = outputs['center_of_mass']
        cg_rna          = inputs['rna_cg']
        z_tower         = inputs['tower_z_full']
        
        K_moor          = np.diag( inputs['mooring_stiffness'] )

        
        # Number of degrees of freedom
        nDOF = 6

        # Compute elements on mass matrix diagonal
        M_mat = np.zeros((nDOF,))
        # Surge, sway, heave just use normal inertia (without mooring according to Senu)
        M_mat[:3] = m_total + m_water - m_mooring
        # Add in moments of inertia of primary column
        I_total = assembleI( np.zeros(6) )
        I_main  = assembleI( I_main )
        R       = np.array([0.0, 0.0, z_cg_main]) - r_cg
        I_total += I_main + m_main*(np.dot(R, R)*np.eye(3) - np.outer(R, R))
        # Add up moments of intertia of other columns
        radii_x   = R_semi * np.cos( np.linspace(0, 2*np.pi, ncolumn+1) )
        radii_y   = R_semi * np.sin( np.linspace(0, 2*np.pi, ncolumn+1) )
        I_column  = assembleI( I_column )
        for k in range(ncolumn):
            R        = np.array([radii_x[k], radii_y[k], z_cg_column]) - r_cg
            I_total += I_column + m_column*(np.dot(R, R)*np.eye(3) - np.outer(R, R))
        # Add in variable ballast
        R         = np.array([0.0, 0.0, z_cg_water]) - r_cg
        I_total  += assembleI(I_water) + m_water*(np.dot(R, R)*np.eye(3) - np.outer(R, R))
        
        # Save what we have so far as m_substructure & I_substructure and move to its own CM
        m_subs    =  m_main           + ncolumn*m_column             + m_water
        z_cg_subs = (m_main*z_cg_main + ncolumn*m_column*z_cg_column + m_water*z_cg_water) / m_subs
        R              = r_cg - np.array([0.0, 0.0, z_cg_subs])
        I_substructure = I_total + m_subs*(np.dot(R, R)*np.eye(3) - np.outer(R, R))
        outputs['substructure_moments_of_inertia'] = unassembleI( I_total )

        # Now go back to the total
        # Add in mooring system- Not needed according to Senu
        #R         = np.array([0.0, 0.0, z_fairlead]) - r_cg
        #I_total  += assembleI(I_mooring) + m_mooring*(np.dot(R, R)*np.eye(3) - np.outer(R, R))
        # Add in tower
        R         = np.array([0.0, 0.0, z_tower[0]]) - r_cg
        I_total  += assembleI(I_tower) + m_tower*(np.dot(R, R)*np.eye(3) - np.outer(R, R))
        # Add in RNA
        R         = np.array([0.0, 0.0, z_tower[-1]]) + cg_rna - r_cg
        I_total  += assembleI(I_rna) + m_rna*(np.dot(R, R)*np.eye(3) - np.outer(R, R))
        # Stuff moments of inertia into mass matrix
        M_mat[3:] = unassembleI( I_total )[:3]
        outputs['mass_matrix'] = M_mat
        
        # Add up all added mass entries in a similar way
        A_mat = np.zeros((nDOF,))
        # Surge, sway, heave just use normal inertia
        A_mat[:3] = m_a_main[:3] + ncolumn*m_a_column[:3]
        # Add up moments of inertia, move added mass moments from CofB to CofG
        I_main    = assembleI( np.r_[m_a_main[3:]  , np.zeros(3)] )
        R         = np.array([0.0, 0.0, z_cb_main]) - r_cg
        I_total   = I_main + m_a_main[0]*(np.dot(R, R)*np.eye(3) - np.outer(R, R))
        # Add up added moments of intertia of all columns for other entries
        I_column  = assembleI( np.r_[m_a_column[3:], np.zeros(3)] )
        for k in range(ncolumn):
            R        = np.array([radii_x[k], radii_y[k], z_cb_column]) - r_cg
            I_total += I_column + m_a_column[0]*(np.dot(R, R)*np.eye(3) - np.outer(R, R))
        A_mat[3:] = unassembleI( I_total )[:3]
        outputs['added_mass_matrix'] = A_mat
        
        # Hydrostatic stiffness has contributions in heave (K33) and roll/pitch (K44/55)
        # See DNV-RP-H103: Modeling and Analyis of Marine Operations
        K_hydro = np.zeros((nDOF,))
        K_hydro[2]   = rhoWater * gravity * (Awater_main + ncolumn*Awater_column)
        K_hydro[3:5] = rhoWater * gravity * V_system * h_metacenter # FAST eqns: (I_waterplane + V_system * z_cb)
        outputs['hydrostatic_stiffness'] = K_hydro

        # Now compute all six natural periods at once
        epsilon = 1e-6 # Avoids numerical issues
        K_total = np.maximum(K_hydro + K_moor, 0.0)
        outputs['rigid_body_periods'] = 2*np.pi * np.sqrt( (M_mat + A_mat) / (K_total + epsilon) )

        
    def check_frequency_margins(self, inputs, outputs):
        # Unpack variables
        T_sys       = outputs['rigid_body_periods']
        T_wave_low  = inputs['wave_period_range_low']
        T_wave_high = inputs['wave_period_range_high']
        f_struct    = inputs['structural_frequencies']
        T_struct    = 1.0 / f_struct

        # Waves cannot excite yaw, so removing that constraint
        
        # Compute margins between wave forcing and natural periods
        indicator_high = T_wave_high * np.ones(T_sys.shape)
        indicator_high[T_sys < T_wave_low] = 1e-16
        indicator_high[-1] = 1e-16 # Not yaw
        outputs['period_margin_high'] = T_sys / indicator_high

        indicator_low = T_wave_low * np.ones(T_sys.shape)
        indicator_low[T_sys > T_wave_high] = 1e30
        indicator_low[-1] = 1e30 # Not yaw
        outputs['period_margin_low']  = T_sys / indicator_low

        # Compute margins bewteen wave forcing and structural frequencies
        indicator_high = T_wave_high * np.ones(T_struct.shape)
        indicator_high[T_struct < T_wave_low] = 1e-16
        outputs['modal_margin_high'] = T_struct / indicator_high

        indicator_low = T_wave_low * np.ones(T_struct.shape)
        indicator_low[T_struct > T_wave_high] = 1e30
        outputs['modal_margin_low']  = T_struct / indicator_low
        
        
    def compute_costs(self, inputs, outputs):
        # Unpack variables
        ncolumn    = int(inputs['number_of_offset_columns'])
        c_mooring  = inputs['mooring_cost']
        c_aux      = inputs['offset_cost']
        c_main     = inputs['main_cost']
        c_pontoon  = inputs['pontoon_cost']
        c_tower    = inputs['tower_shell_cost']

        outputs['total_cost'] = c_mooring + ncolumn*c_aux + c_main + c_pontoon + c_tower
        
<|MERGE_RESOLUTION|>--- conflicted
+++ resolved
@@ -13,31 +13,18 @@
     
     Parameters
     ----------
-<<<<<<< HEAD
-    main_d_full : numpy array[n_full_main]
+    main_d_full : numpy array[n_full_main], [m]
         outer radius at each section node bottom to top (length = nsection + 1)
-    main_z_nodes : numpy array[n_full_main]
+    main_z_nodes : numpy array[n_full_main], [m]
         z-coordinates of section nodes (length = nsection+1)
-    offset_d_full : numpy array[n_full_off]
+    offset_d_full : numpy array[n_full_off], [m]
         outer radius at each section node bottom to top (length = nsection + 1)
-    offset_z_nodes : numpy array[n_full_off]
-=======
-    main_d_full : numpy array[nFull], [m]
-        outer radius at each section node bottom to top (length = nsection + 1)
-    offset_d_full : numpy array[nFull], [m]
-        outer radius at each section node bottom to top (length = nsection + 1)
-    offset_z_nodes : numpy array[nFull], [m]
->>>>>>> 918fd86c
+    offset_z_nodes : numpy array[n_full_off], [m]
         z-coordinates of section nodes (length = nsection+1)
     offset_freeboard : float, [m]
         Length of column above water line
     offset_draft : float, [m]
         Length of column below water line
-<<<<<<< HEAD
-=======
-    main_z_nodes : numpy array[nFull], [m]
-        z-coordinates of section nodes (length = nsection+1)
->>>>>>> 918fd86c
     fairlead_location : float
         Fractional length from column bottom to top for mooring line attachment
     fairlead_offset_from_shell : float, [m]
@@ -46,17 +33,9 @@
         Distance from main column centerpoint to offset column centerpoint
     number_of_offset_columns : float
         Number of offset columns evenly spaced around main column
-<<<<<<< HEAD
-    tower_d_base : float
+    tower_d_base : float, [m]
         base diameter of the tower
-    hsig_wave : float
-=======
-    tower_d_full : numpy array[nFullTow], [m]
-        outer radius at each section node bottom to top (length = nsection + 1)
-    Rhub : float, [m]
-        rotor hub radius
-    Hs : float, [m]
->>>>>>> 918fd86c
+    hsig_wave : float, [m]
         significant wave height
     max_survival_heel : float, [deg]
         max heel angle for turbine survival
@@ -212,11 +191,7 @@
         Area of waterplane cross-section
     main_cost : float, [USD]
         Cost of spar structure
-<<<<<<< HEAD
-    main_mass : numpy array[n_full_main-1]
-=======
-    main_mass : numpy array[nFull-1], [kg]
->>>>>>> 918fd86c
+    main_mass : numpy array[n_full_main-1], [kg]
         mass of main column by section
     main_freeboard : float, [m]
         Length of spar above water line
@@ -234,11 +209,7 @@
         Area of waterplane cross-section
     offset_cost : float, [USD]
         Cost of spar structure
-<<<<<<< HEAD
-    offset_mass : numpy array[n_full_off-1]
-=======
-    offset_mass : numpy array[nFull-1], [kg]
->>>>>>> 918fd86c
+    offset_mass : numpy array[n_full_off-1], [kg]
         mass of offset column by section
     offset_center_of_buoyancy : float, [m]
         z-position of center of column buoyancy force
@@ -254,11 +225,7 @@
         Cost of tower
     tower_I_base : numpy array[6], [kg*m**2]
         Moments about tower main
-<<<<<<< HEAD
-    tower_z_full : numpy array[n_full_tow]
-=======
-    tower_z_full : numpy array[nFullTow], [m]
->>>>>>> 918fd86c
+    tower_z_full : numpy array[n_full_tow], [m]
         z-coordinates of section nodes (length = nsection+1)
     rna_mass : float, [kg]
         Mass of RNA
@@ -266,15 +233,9 @@
         Location of RNA center of mass relative to tower top
     rna_I : numpy array[6], [kg*m**2]
         Moments about turbine main
-<<<<<<< HEAD
-    water_ballast_zpts_vector : numpy array[n_full_main]
+    water_ballast_zpts_vector : numpy array[n_full_main], [m]
         z-points of potential ballast mass
-    water_ballast_radius_vector : numpy array[n_full_main]
-=======
-    water_ballast_zpts_vector : numpy array[nFull], [m]
-        z-points of potential ballast mass
-    water_ballast_radius_vector : numpy array[nFull], [m]
->>>>>>> 918fd86c
+    water_ballast_radius_vector : numpy array[n_full_main], [m]
         Inner radius of potential ballast mass
     structural_mass : float, [kg]
         Mass of whole turbine except for mooring lines
