# Author: Pietro Bortolotti
# Organization: National Renewable Energy Laboratory, Golden, CO
# Date: 2020-04-28



$schema: "http://json-schema.org/draft-07/schema#"
$id: WISDEM_ontology_v00
title: WISDEM wind turbine ontology
description: Ontology definition for wind turbines as defined in WP1 of IEA Wind Task 37 - Phase II
type: object
required:
    - name
    - components
    - materials
    - assembly
optional:
    - environment
    - airfoils
    - control
    - bos
    - costs
# additionalProperties: true
properties:
    name:
        description: Name of the turbine
        type: string
    assembly:
        type: object
        default: {}
        optional:
            - turbine_class
            - turbulence_class
            - drivetrain
            - rotor_orientation
            - number_of_blades
            - rotor_diameter
            - hub_height
            - rated_power
            - lifetime
        properties:
            turbine_class:
                type: string
                default: I
                description: IEC wind class of the wind turbine. The options are "I", "II", "III", and 'IV'
                enum: [I, II, III, IV, i, ii, iii, iv, 1, 2, 3, 4]
            turbulence_class:
                type: string
                default: B
                description: IEC turbulence class of the wind turbine. The options are "A", "B", and "C"
                enum: [A, B, C, D, a, b, c, d]
            drivetrain:
                type: string
                default: geared
                description: String characterizing the drivetrain configuration
            rotor_orientation:
                type: string
                default: Upwind
                description: Orientation of the horizontal-axis rotor. The options are "Upwind" and "Downwind"
                enum: [Upwind, upwind, UPWIND, downwind, Downwind, DOWNWIND]
            number_of_blades:
                type: integer
                default: 3
                description: Number of blades of the rotor
                unit: none
                minimum: 0
                maximum: 10
            rotor_diameter:
                type: number
                default: 0
                description: Diameter of the rotor, defined as two times the blade length plus the hub diameter
                unit: m
                minimum: 0
                maximum: 1000
            hub_height:
                type: number
                default: 0
                description: Height of the hub center over the ground (land-based) or the mean sea level (offshore)
                unit: m
                minimum: 0
                maximum: 1000
            rated_power:
                type: number
                description: Nameplate power of the turbine, i.e. the rated electrical output of the generator.
                unit: W
                minimum: 0
            lifetime:
                type: number
                description: Turbine design lifetime in years.
                unit: years
                minimum: 0
                default: 25.0
    components:
        type: object
        default: {}
        optional:
            - blade
            - hub
            - nacelle
            - tower
            - monopile
            - floating_platform
            - mooring
            - RNA
        properties:
            blade:
                type: object
                properties:
                    outer_shape_bem:
                        type: object
                        required:
                            - airfoil_position
                            - chord
                            - twist
                            - pitch_axis
                            - reference_axis
                        properties:
                            airfoil_position:
                                type: object
                                required:
                                    - grid
                                    - labels
                                properties:
                                    grid:
                                        $ref: "#/definitions/distributed_data/grid_nd"
                                    labels:
                                        $ref: "#/definitions/distributed_data/strings"
                            chord:
                                type: object
                                required:
                                    - grid
                                    - values
                                properties:
                                    grid:
                                        $ref: "#/definitions/distributed_data/grid_nd"
                                    values:
                                        $ref: "#/definitions/distributed_data/length"
                            twist:
                                type: object
                                required:
                                    - grid
                                    - values
                                properties:
                                    grid:
                                        $ref: "#/definitions/distributed_data/grid_nd"
                                    values:
                                        $ref: "#/definitions/distributed_data/angle"
                            pitch_axis:
                                type: object
                                required:
                                    - grid
                                    - values
                                properties:
                                    grid:
                                        $ref: "#/definitions/distributed_data/grid_nd"
                                    values:
                                        $ref: "#/definitions/distributed_data/grid_nd"
                            t/c:
                                type: object
                                required:
                                    - grid
                                    - values
                                properties:
                                    grid:
                                        $ref: "#/definitions/distributed_data/grid_nd"
                                    values:
                                        $ref: "#/definitions/distributed_data/grid_nd"
                            L/D:
                                type: object
                                required:
                                    - grid
                                    - values
                                properties:
                                    grid:
                                        $ref: "#/definitions/distributed_data/grid_nd"
                                    values:
                                        $ref: "#/definitions/distributed_data/nd"
                            c_d:
                                type: object
                                required:
                                    - grid
                                    - values
                                properties:
                                    grid:
                                        $ref: "#/definitions/distributed_data/grid_nd"
                                    values:
                                        $ref: "#/definitions/distributed_data/nd"
                            stall_margin:
                                type: object
                                required:
                                    - grid
                                    - values
                                properties:
                                    grid:
                                        $ref: "#/definitions/distributed_data/grid_nd"
                                    values:
                                        $ref: "#/definitions/distributed_data/angle"
                            reference_axis:
                                $ref: "#/definitions/distributed_data/axis_coordinates"
                            # coordinates:
                                    # description: Coordinates expressed in the blade root coordinate system.
                                    # $ref: "#/definitions/distributed_data/coordinates"
                            rthick:
                                type: object
                                required:
                                    - grid
                                    - values
                                properties:
                                    grid:
                                        $ref: "#/definitions/distributed_data/grid_nd"
                                    values:
                                        $ref: "#/definitions/distributed_data/grid_nd"

                    elastic_properties_mb:
                        type: object
                        properties:
                            timoschenko_hawc:
                                $ref: "#/definitions/beam/timoschenko_hawc"
                            cp_lambda_beam:
                                $ref: "#/definitions/beam/cp_lambda_beam"
                            six_x_six:
                                $ref: "#/definitions/beam/six_x_six"

                    internal_structure_2d_fem:
                        type: object
                        default: {}
                        required:
                            - reference_axis
                            - layers
                        properties:
                            root:
                                type: object
                                default: {}
                                properties:
                                    d_f:
                                        type: number
                                        default: 0.03
                                        minimum: 0.01
                                        maximum: 0.2
                                        unit: m
                                        description: Diameter of the fastener, default is M30, so 0.03 meters
                                    sigma_max:
                                        type: number
                                        default: 675.e+6
                                        minimum: 1.e+5
                                        maximum: 1.e+10
                                        unit: Pa
                                        description: Max stress on bolt
                            reference_axis:
                                $ref: "#/definitions/distributed_data/axis_coordinates"
                            webs:
                                type: array
                                description: ...
                                items:
                                    type: object
                                    required:
                                        - name
                                    properties:
                                        name:
                                            type: string
                                            description: structural component identifier
                                        start_nd_arc:
                                            $ref: "#/definitions/distributed_data/nd_arc_position"
                                        end_nd_arc:
                                            $ref: "#/definitions/distributed_data/nd_arc_position"
                                        rotation:
                                            $ref: "#/definitions/distributed_data/rotation"
                                        offset_y_pa:
                                            $ref: "#/definitions/distributed_data/offset"
                            layers:
                                type: array
                                description: ...
                                items:
                                    type: object
                                    required:
                                        - name
                                        - material
                                        - thickness
                                    properties:
                                        name:
                                            type: string
                                            description: structural component identifier
                                        material:
                                            type: string
                                            description: material identifier
                                        web:
                                            type: string
                                            description: web to which the layer is associated to, only to be defined for web layers
                                        thickness:
                                            type: object
                                            description: thickness of the laminate
                                            required:
                                                - grid
                                                - values
                                            properties:
                                                grid:
                                                    $ref: "#/definitions/distributed_data/grid_nd"
                                                values:
                                                    $ref: "#/definitions/distributed_data/length"
                                        n_plies:
                                            type: object
                                            description: number of plies of the laminate
                                            required:
                                                - grid
                                                - values
                                            properties:
                                                grid:
                                                    $ref: "#/definitions/distributed_data/grid_nd"
                                                values:
                                                    $ref: "#/definitions/distributed_data/nd"
                                        fiber_orientation:
                                            type: object
                                            description: orientation of the fibers
                                            required:
                                                - grid
                                                - values
                                            properties:
                                                grid:
                                                    $ref: "#/definitions/distributed_data/grid_nd"
                                                values:
                                                    $ref: "#/definitions/distributed_data/angle"
                                        width:
                                            type: object
                                            description: dimensional width of the component along the arc
                                            required:
                                                - grid
                                                - values
                                            properties:
                                                grid:
                                                    $ref: "#/definitions/distributed_data/grid_nd"
                                                values:
                                                    $ref: "#/definitions/distributed_data/length"
                                        midpoint_nd_arc:
                                            $ref: "#/definitions/distributed_data/nd_arc_position"
                                        start_nd_arc:
                                            $ref: "#/definitions/distributed_data/nd_arc_position"
                                        end_nd_arc:
                                            $ref: "#/definitions/distributed_data/nd_arc_position"
                                        rotation:
                                            $ref: "#/definitions/distributed_data/rotation"
                                        offset_y_pa:
                                            $ref: "#/definitions/distributed_data/offset"
                            joint:
                                type: object
                                default: {}
                                description: This is a spanwise joint along the blade, usually adopted to ease transportation constraints. WISDEM currently supports a single joint.
                                properties:
                                    position:
                                        type: number
                                        description: Spanwise position of the segmentation joint.
                                        unit: none
                                        default: 0.0
                                        minimum: 0.0
                                        maximum: 1.0
                                    mass:
                                        type: number
                                        description: Mass of the joint.
                                        unit: kg
                                        default: 0.0
                                        minimum: 0.0
                                        maximum: 1.e+6
                                    cost:
                                        type: number
                                        description: Cost of the joint.
                                        unit: USD
                                        default: 0.0
                                        minimum: 0.0
                                        maximum: 1.e+6
                    # cfd_geometry:
                        # type: object
                        # TODO
                    # 3D_fem:
                        # type: object
                        # TODO
            hub:
                type: object
                properties:
                    outer_shape_bem:
                        type: object
                        required:
                            - diameter
                            - cone_angle
                            - drag_coefficient
                        properties:
                            diameter:
                                type: number
                                description: Diameter of the hub measured at the blade root positions.
                                unit: meter
                                minimum: 0.
                                maximum: 10.
                            cone_angle:
                                type: number
                                description: Rotor precone angle, defined positive for both upwind and downwind rotors.
                                unit: rad
                                minimum: 0
                                maximum: 0.4
                            drag_coefficient:
                                type: number
                                description: Equivalent drag coefficient to compute the aerodynamic forces generated on the hub.
                                unit: none
                                minimum: 0
                                maximum: 2.
                    elastic_properties_mb:
                        type: object
                        required:
                            - system_mass
                            - system_inertia
                        properties:
                            system_mass:
                                type: number
                                description: Mass of the hub system, which includes the hub, the spinner, the blade bearings, the pitch actuators, the cabling, ....
                                unit: kg
                                minimum: 0
                            system_inertia:
                                type: array
                                description: Inertia of the hub system, on the hub reference system, which has the x aligned with the rotor axis, and y and z perpendicular to it.
                                items:
                                    type: number
                                    unit: kgm2
                                    minItems: 6
                                    maxItems: 6
                                    uniqueItems: false
                            system_center_mass:
                                type: array
                                description: Center of mass of the hub system. Work in progress.
                                items:
                                    type: number
                                    unit: m
                                    minItems: 3
                                    maxItems: 3
                                    uniqueItems: false
            nacelle:
                type: object
                properties:
                    drivetrain:
                        type: object
                        description: Inputs to WISDEM specific drivetrain sizing tool, DrivetrainSE
                        properties:
                            uptilt:
                                type: number
                                description: Tilt angle of the nacelle, always defined positive.
                                unit: rad
                                minimum: 0.
                                maximum: 0.2
                                default: 0.08726 # 5 deg
                            distance_tt_hub:
                                type: number
                                description: Vertical distance between the tower top and the hub center.
                                unit: meter
                                minimum: 0.
                                maximum: 20.
                                default: 2.0
                            distance_hub_mb:
                                type: number
                                description: Distance from hub flange to first main bearing along shaft.
                                unit: meter
                                minimum: 0.
                                maximum: 20.
                                default: 2.0
                            distance_mb_mb:
                                type: number
                                description: Distance from first to second main bearing along shaft.
                                unit: meter
                                minimum: 0.
                                maximum: 20.
                                default: 1.0
                            overhang:
                                type: number
                                description: Horizontal distance between the tower axis and the rotor apex.
                                unit: meter
                                minimum: 0.
                                maximum: 20.
                                default: 5.0
                            generator_length:
                                type: number
                                description: Length of generator along the shaft
                                unit: meter
                                minimum: 0.
                                maximum: 20.
                                default: 2.0
                            generator_radius_user:
                                type: number
                                description: User input override of generator radius, only used when using simple generator scaling
                                unit: m
                                minimum: 0.
                                maximum: 20.0
                                default: 0.0
                            generator_mass_user:
                                type: number
                                description: User input override of generator mass, only used when using simple generator mass scaling
                                unit: kg
                                minimum: 0.
                                maximum: 1.e+9
                                default: 0.0
                            generator_rpm_efficiency_user:
                                type: object
                                description: User input override of generator rpm-efficiency values, with rpm as grid input and eff as values input
                                default: {'grid':[0.0], 'values':[0.0]}
                                required:
                                    - grid
                                    - values
                                properties:
                                    grid:
                                        $ref: "#/definitions/distributed_data/grid_nd"
                                    values:
                                        $ref: "#/definitions/distributed_data/length"
                            gear_ratio:
                                type: number
                                description: Gear ratio of the drivetrain. Set it to 1 for direct drive machines.
                                unit: none
                                minimum: 1
                                maximum: 1000
                                default: 1.0
                            gearbox_efficiency:
                                type: number
                                description: Efficiency of the gearbox system.
                                unit: none
                                minimum: 0.8
                                maximum: 1.
                                default: 1.0
                            damping_ratio:
                                type: number
                                description: Damping ratio for the drivetrain system
                                unit: none
                                minimum: 0.0
                                maximum: 1.
                                default: 0.005
                            lss_diameter:
                                type: array
                                description: Diameter of the low speed shaft at beginning (generator/gearbox) and end (hub) points
                                default: [0.3, 0.3]
                                items:
                                    type: number
                                    unit: m
                                    minItems: 2
                                    maxItems: 2
                                    default: 0.3
                            lss_wall_thickness:
                                type: array
                                description: Thickness of the low speed shaft at beginning (generator/gearbox) and end (hub) points
                                default: [0.1, 0.1]
                                items:
                                    type: number
                                    unit: m
                                    minItems: 2
                                    maxItems: 2
                                    default: 0.1
                            lss_material:
                                type: string
                                description: Material name identifier
                                default: steel
                            hss_length:
                                type: number
                                description: Length of the high speed shaft
                                unit: meter
                                minimum: 0.
                                maximum: 10.
                                default: 1.5
                            hss_diameter:
                                type: array
                                description: Diameter of the high speed shaft at beginning (generator) and end (generator) points
                                default: [0.3, 0.3]
                                items:
                                    type: number
                                    unit: m
                                    minItems: 2
                                    maxItems: 2
                                    default: 0.3
                            hss_wall_thickness:
                                type: array
                                description: Thickness of the high speed shaft at beginning (generator) and end (generator) points
                                default: [0.1, 0.1]
                                items:
                                    type: number
                                    unit: m
                                    minItems: 2
                                    maxItems: 2
                                    default: 0.1
                            hss_material:
                                type: string
                                description: Material name identifier
                                default: steel
                            nose_diameter:
                                type: array
                                description: Diameter of the nose/turret at beginning (bedplate) and end (main bearing) points
                                default: [0.3, 0.3]
                                items:
                                    type: number
                                    unit: m
                                    minItems: 2
                                    maxItems: 2
                                    default: 0.3
                            nose_wall_thickness:
                                type: array
                                description: Thickness of the nose/turret at beginning (bedplate) and end (main bearing) points
                                default: [0.1, 0.1]
                                items:
                                    type: number
                                    unit: m
                                    minItems: 2
                                    maxItems: 2
                                    default: 0.1
                            bedplate_wall_thickness:
                                type: object
                                description: Thickness of the hollow elliptical bedplate used in direct drive configurations
                                default: {'grid':[0.0, 1.0], 'values':[0.05, 0.05]}
                                required:
                                    - grid
                                    - values
                                properties:
                                    grid:
                                        $ref: "#/definitions/distributed_data/grid_nd"
                                    values:
                                        $ref: "#/definitions/distributed_data/length"
                            bedplate_flange_width:
                                type: number
                                description: Bedplate I-beam flange width used in geared configurations
                                unit: meter
                                minimum: 0.
                                maximum: 3.
                                default: 1.0
                            bedplate_flange_thickness:
                                type: number
                                description: Bedplate I-beam flange thickness used in geared configurations
                                unit: meter
                                minimum: 0.
                                maximum: 1.
                                default: 0.05
                            bedplate_web_thickness:
                                type: number
                                description: Bedplate I-beam web thickness used in geared configurations
                                unit: meter
                                minimum: 0.
                                maximum: 1.
                                default: 0.05
                            brake_mass_user:
                                type: number
                                default: 0.0
                                units: kg
                                description: Override regular regression-based calculation of brake mass with this value
                                minimum: 0.0
                            hvac_mass_coefficient:
                                type: number
                                default: 0.025
                                units: kg/kW
                                description: Regression-based scaling coefficient on machine rating to get HVAC system mass
                                minimum: 0.0
                            converter_mass_user:
                                type: number
                                default: 0.0
                                units: kg
                                description: Override regular regression-based calculation of converter mass with this value
                                minimum: 0.0
                            transformer_mass_user:
                                type: number
                                default: 0.0
                                units: kg
                                description: Override regular regression-based calculation of transformer mass with this value
                                minimum: 0.0
                            bedplate_material:
                                type: string
                                description: Material name identifier
                                default: steel
                            mb1Type:
                                type: string
                                description: Type of bearing for first main bearing
                                default: CARB
                                enum: [CARB, CRB, SRB, TRB]
                            mb2Type:
                                type: string
                                description: Type of bearing for second main bearing
                                default: SRB
                                enum: [CARB, CRB, SRB, TRB]
                            uptower:
                                type: boolean
                                description: If power electronics are located uptower (True) or at tower base (False)
                                default: True
                            gear_configuration:
                                type: string
                                description: 3-letter string of Es or Ps to denote epicyclic or parallel gear configuration
                                default: EEP
                            planet_numbers:
                                type: array
                                default: [3, 3, 0]
                                description: Number of planets for epicyclic stages (use 0 for parallel)
                                items:
                                    type: integer
                                    unit: none
                                    minItems: 3
                                    maxItems: 3
                                    uniqueItems: false
                                    minimum: 0
                                    maximum: 6
                    generator:
                      properties:
                        mass_coefficient:
                          type: number
                          default: 0.0
                          units: none
                          description: When not doing a detailed generator design, use a simplified approach to generator scaling. This input allows for overriding of the regression-based scaling coefficient to obtain generator mass
                          minimum: 0.0
                        generator_type:
                          type: string
                          default: DFIG
                          enum: [DFIG, dfig, EESG, eesg, SCIG, scig, PMSG_Arms, PMSG_ARMS, pmsg_arms, PMSG_Disc, PMSG_Disk, PMSG_DISC, PMSG_DISK, pmsg_disk, pmsg_disc, PMSG_Outer, PMSG_OUTER, pmsg_outer]
                        B_r:
                          type: number
                          default: 1.2
                          units: Tesla
                          description: Words
                          minimum: 0.0
                        P_Fe0e:
                          type: number
                          default: 1.0
                          units: W/kg
                          minimum: 0.0
                          maximum: 1000.0
                          description: Words
                        P_Fe0h:
                          type: number
                          default: 4.0
                          units: W/kg
                          minimum: 0.0
                          maximum: 1000.0
                          description: Words
                        S_N:
                          type: number
                          default: -0.002
                          units: none
                          minimum: -100.0
                          maximum: 0.0
                          description: Words
                        S_Nmax:
                          type: number
                          default: -0.2
                          units: none
                          minimum: -100.0
                          maximum: 0.0
                          description: Words
                        alpha_p:
                          type: number
                          default: 1.0995574287564276
                          units: none
                          minimum: 0.0
                          maximum: 100.0
                          description: Words
                        b_r_tau_r:
                          type: number
                          default: 0.45
                          units: none
                          minimum: 0.0
                          maximum: 100.0
                          description: Words
                        b_ro:
                          type: number
                          default: 0.004
                          units: m
                          minimum: 0.0
                          maximum: 100.0
                          description: Words
                        b_s_tau_s:
                          type: number
                          default: 0.45
                          units: none
                          minimum: 0.0
                          maximum: 100.0
                          description: Words
                        b_so:
                          type: number
                          default: 0.004
                          units: m
                          minimum: 0.0
                          maximum: 100.0
                          description: Words
                        cofi:
                          type: number
                          default: 0.85
                          units: none
                          minimum: 0.0
                          maximum: 100.0
                          description: Words
                        freq:
                          type: number
                          default: 60.0
                          units: Hz
                          minimum: 1.0
                          maximum: 1000.0
                          description: Words
                        h_i:
                          type: number
                          default: 0.001
                          units: m
                          minimum: 0.0
                          maximum: 1.0
                          description: Words
                        h_sy0:
                          type: number
                          default: 0.0
                          units: none
                          minimum: 0.0
                          maximum: 100.0
                          description: Words
                        h_w:
                          type: number
                          default: 0.005
                          units: m
                          minimum: 0.0
                          maximum: 1.0
                          description: Words
                        k_fes:
                          type: number
                          default: 0.9
                          units: none
                          minimum: 0.0
                          maximum: 100.0
                          description: Words
                        k_fillr:
                          type: number
                          default: 0.7
                          units: none
                          minimum: 0.0
                          maximum: 100.0
                          description: Words
                        k_fills:
                          type: number
                          default: 0.65
                          units: none
                          minimum: 0.0
                          maximum: 100.0
                          description: Words
                        k_s:
                          type: number
                          default: 0.2
                          units: none
                          minimum: 0.0
                          maximum: 100.0
                          description: Words
                        m:
                          type: integer
                          default: 3
                          minimum: 0
                          maximum: 100
                          description: Words
                        mu_0:
                          type: number
                          default: 1.2566370614359173e-06
                          units: m*kg/s^2/A^2
                          minimum: 0.0
                          maximum: 1.0
                          description: Permittivity of free space
                        mu_r:
                          type: number
                          default: 1.06
                          units: m*kg/s^2/A^2
                          minimum: 0.0
                          maximum: 100.0
                          description: Words
                        p:
                          type: number
                          default: 3.0
                          units: none
                          minimum: 0.0
                          maximum: 100.0
                          description: Words
                        phi:
                          type: number
                          default: 1.5707963267948966 #90deg
                          units: rad
                          minimum: 0.0
                          maximum: 7.0
                          description: Words
                        q1:
                          type: integer
                          default: 6
                          minimum: 0
                          maximum: 100
                          description: Words
                        q3:
                          type: integer
                          default: 4
                          minimum: 0
                          maximum: 100
                          description: Words
                        ratio_mw2pp:
                          type: number
                          default: 0.7
                          units: none
                          minimum: 0.0
                          maximum: 100.0
                          description: Words
                        resist_Cu:
                          type: number
                          default: 2.52
                          units: ohm/m
                          minimum: 0.0
                          maximum: 100.0
                          description: Resistivity of copper
                        sigma:
                          type: number
                          default: 40.e+3
                          units: kg/s^2/m
                          minimum: 0.0
                          maximum: 100.e+6
                          description: Maximum allowable shear stress
                        y_tau_p:
                          type: number
                          default: 1.0
                          units: none
                          minimum: 0.0
                          maximum: 100.0
                          description: Words
                        y_tau_pr:
                          type: number
                          default: 0.83333333
                          units: none
                          minimum: 0.0
                          maximum: 100.0
                          description: Words
                        I_0:
                          type: number
                          default: 0.0
                          units: A
                          minimum: 0.0
                          maximum: 100.0
                          description: Words
                        d_r:
                          type: number
                          default: 0.0
                          units: m
                          minimum: 0.0
                          maximum: 100.0
                          description: Words
                        h_m:
                          type: number
                          default: 0.0
                          units: m
                          minimum: 0.0
                          maximum: 100.0
                          description: Words
                        h_0:
                          type: number
                          default: 0.0
                          units: m
                          minimum: 0.0
                          maximum: 100.0
                          description: Words
                        h_s:
                          type: number
                          default: 0.0
                          units: m
                          minimum: 0.0
                          maximum: 100.0
                          description: Words
                        len_s:
                          type: number
                          default: 0.0
                          units: m
                          minimum: 0.0
                          maximum: 100.0
                          description: Words
                        n_r:
                          type: number
                          default: 0.0
                          units: none
                          minimum: 0.0
                          maximum: 100.0
                          description: Words
                        rad_ag:
                          type: number
                          default: 0.0
                          units: m
                          minimum: 0.0
                          maximum: 100.0
                          description: Words
                        t_wr:
                          type: number
                          default: 0.0
                          units: m
                          minimum: 0.0
                          maximum: 100.0
                          description: Words
                        n_s:
                          type: number
                          default: 0.0
                          units: none
                          minimum: 0.0
                          maximum: 100.0
                          description: Words
                        b_st:
                          type: number
                          default: 0.0
                          units: m
                          minimum: 0.0
                          maximum: 100.0
                          description: Words
                        d_s:
                          type: number
                          default: 0.0
                          units: m
                          minimum: 0.0
                          maximum: 100.0
                          description: Words
                        t_ws:
                          type: number
                          default: 0.0
                          units: m
                          minimum: 0.0
                          maximum: 100.0
                          description: Words
                        rho_Copper:
                          type: number
                          default: 8900.0
                          units: kg/m^3
                          minimum: 0.0
                          maximum: 1.e+5
                          description: Copper density
                        rho_Fe:
                          type: number
                          default: 7700.0
                          units: kg/m^3
                          minimum: 0.0
                          maximum: 1.e+5
                          description: Structural steel density
                        rho_Fes:
                          type: number
                          default: 7850.0
                          units: kg/m^3
                          minimum: 0.0
                          maximum: 1.e+5
                          description: Electrical steel density
                        rho_PM:
                          type: number
                          default: 7450.0
                          units: kg/m^3
                          minimum: 0.0
                          maximum: 1.e+5
                          description: Permanent magnet density
                        C_Cu:
                          type: number
                          default: 4.786
                          units: USD/kg
                          minimum: 0.0
                          maximum: 100.0
                          description: Copper cost
                        C_Fe:
                          type: number
                          default: 0.556
                          units: USD/kg
                          minimum: 0.0
                          maximum: 100.0
                          description: Structural steel cost
                        C_Fes:
                          type: number
                          default: 0.50139
                          units: USD/kg
                          minimum: 0.0
                          maximum: 100.0
                          description: Electrical steel cost
                        C_PM:
                          type: number
                          default: 50.0
                          units: USD/kg
                          minimum: 0.0
                          maximum: 100.0
                          description: Permanent magnet cost
            tower:
                type: object
                required:
                    - outer_shape_bem
                    - internal_structure_2d_fem
                properties:
                    outer_shape_bem:
                        type: object
                        required:
                            - reference_axis
                            - outer_diameter
                            - drag_coefficient
                        properties:
                            reference_axis:
                                $ref: "#/definitions/distributed_data/axis_coordinates"
                            outer_diameter:
                                type: object
                                required:
                                    - grid
                                    - values
                                properties:
                                    grid:
                                        $ref: "#/definitions/distributed_data/grid_nd"
                                    values:
                                        $ref: "#/definitions/distributed_data/length"
                            drag_coefficient:
                                type: object
                                required:
                                    - grid
                                    - values
                                properties:
                                    grid:
                                        $ref: "#/definitions/distributed_data/grid_nd"
                                    values:
                                        $ref: "#/definitions/distributed_data/grid_nd"
                    elastic_properties_mb:
                        type: object
                        properties:
                            timoschenko_hawc:
                                $ref: "#/definitions/beam/timoschenko_hawc"
                            cp_lambda_beam:
                                $ref: "#/definitions/beam/cp_lambda_beam"
                            six_x_six:
                                $ref: "#/definitions/beam/six_x_six"
                    internal_structure_2d_fem:
                        type: object
                        required:
                            - reference_axis
                            - layers
                        optional:
                            - outfitting_factor
                        properties:
                            outfitting_factor:
                                type: number
                                description: Scaling factor for the tower mass to account for auxiliary structures, such as elevator, ladders, cables, platforms, etc
                                unit: none
                                minimum: 1.0
                                maximum: 2.0
                                default: 1.0
                            reference_axis:
                                $ref: "#/definitions/distributed_data/axis_coordinates"
                            layers:
                                type: array
                                description: ...
                                items:
                                    type: object
                                    required:
                                        - name
                                        - material
                                        - thickness
                                    properties:
                                        name:
                                            type: string
                                            description: structural component identifier
                                        material:
                                            type: string
                                            description: material identifier
                                        thickness:
                                            type: object
                                            description: thickness of the laminate
                                            required:
                                                - grid
                                                - values
                                            properties:
                                                grid:
                                                    $ref: "#/definitions/distributed_data/grid_nd"
                                                values:
                                                    $ref: "#/definitions/distributed_data/length"
            monopile:
                type: object
                required:
                    - outer_shape_bem
                    - internal_structure_2d_fem
                optional:
                    - transition_piece_mass
                    - transition_piece_cost
                    - gravity_foundation_mass
                properties:
                    transition_piece_mass: &m_tp
                        type: number
                        description: Total mass of transition piece
                        unit: kg
                        minimum: 0.0
                        default: 0.0
                    transition_piece_cost: &c_tp
                        type: number
                        description: Total cost of transition piece
                        unit: USD
                        minimum: 0.0
                        default: 0.0
                    gravity_foundation_mass:
                        type: number
                        description: Total mass of gravity foundation addition onto monopile
                        unit: kg
                        minimum: 0.0
                        default: 0.0
                    outer_shape:
                        type: object
                        required:
                            - reference_axis
                            - outer_diameter
                            - drag_coefficient
                        properties:
                            reference_axis:
                                $ref: "#/definitions/distributed_data/axis_coordinates"
                            outer_diameter:
                                type: object
                                required:
                                    - grid
                                    - values
                                properties:
                                    grid:
                                        $ref: "#/definitions/distributed_data/grid_nd"
                                    values:
                                        $ref: "#/definitions/distributed_data/length"
                            drag_coefficient:
                                type: object
                                required:
                                    - grid
                                    - values
                                properties:
                                    grid:
                                        $ref: "#/definitions/distributed_data/grid_nd"
                                    values:
                                        $ref: "#/definitions/distributed_data/grid_nd"
                    elastic_properties_mb:
                        type: object
                        properties:
                            timoschenko_hawc:
                                $ref: "#/definitions/beam/timoschenko_hawc"
                            cp_lambda_beam:
                                $ref: "#/definitions/beam/cp_lambda_beam"
                            six_x_six:
                                $ref: "#/definitions/beam/six_x_six"
                    internal_structure_2d_fem:
                        type: object
                        required:
                            - reference_axis
                            - layers
                        optional:
                            - outfitting_factor
                        properties:
                            outfitting_factor:
                                type: number
                                description: Scaling factor for the tower mass to account for auxiliary structures, such as elevator, ladders, cables, platforms, etc
                                unit: none
                                minimum: 1.0
                                maximum: 2.0
                                default: 1.0
                            reference_axis:
                                $ref: "#/definitions/distributed_data/axis_coordinates"
                            layers:
                                type: array
                                description: ...
                                items:
                                    type: object
                                    required:
                                        - name
                                        - material
                                        - thickness
                                    properties:
                                        name:
                                            type: string
                                            description: structural component identifier
                                        material:
                                            type: string
                                            description: material identifier
                                        thickness:
                                            type: object
                                            description: thickness of the laminate
                                            required:
                                                - grid
                                                - values
                                            properties:
                                                grid:
                                                    $ref: "#/definitions/distributed_data/grid_nd"
                                                values:
                                                    $ref: "#/definitions/distributed_data/length"
            floating_platform:
                description: Ontology definition for floating platforms (substructures) suitable for use with the WEIS co-design analysis tool
                type: object
                required:
                    - joints
                    - members
                optional:
                    - rigid_bodies
                    - transition_piece_mass
                    - transition_piece_cost
                properties:
                    joints:
                        type: array
                        items:
                            type: object
                            required:
                                - name
                                - location
                            optional:
                                - reactions
                                - transition
                                - cylindrical
                            properties:
                                name:
                                    description: Unique name of the joint (node)
                                    type: string
                                location:
                                    description: Coordinates (x,y,z or r,θ,z) of the joint in the global coordinate system.
                                    type: array
                                    items:
                                        type: number
                                        minItems: 3
                                        maxItems: 3
                                        unit: m
                                transition:
                                    description: Whether the transition piece and turbine tower attach at this node
                                    type: boolean
                                    default: False
                                cylindrical:
                                    description: Whether to use cylindrical coordinates (r,θ,z), with (r,θ) lying in the x/y-plane, instead of Cartesian coordinates.
                                    type: boolean
                                    default: False
                                reactions:
                                    # TODO: How to do carabiner type joints that only support tension and not compression?
                                    type: object
                                    description: If this joint is compliant is certain DOFs, then specify which are compliant (True) in the member/element coordinate system).  If not specified, default is all entries are False (completely rigid).  For instance, a ball joint would be Rx=Ry=Rz=False, Rxx=Ryy=Rzz=True
                                    required:
                                        - Rx
                                        - Ry
                                        - Rz
                                        - Rxx
                                        - Ryy
                                        - Rzz
                                    optional:
                                        - Euler
                                    properties:
                                        Rx: &rxn_loc
                                            type: boolean
                                            default: False
                                        Ry: *rxn_loc
                                        Rz: *rxn_loc
                                        Rxx: *rxn_loc
                                        Ryy: *rxn_loc
                                        Rzz: *rxn_loc
                                        Euler:
                                            description: Euler angles [alpha, beta, gamma] that describe the rotation of the Reaction coordinate system relative to the global coordinate system α is a rotation around the z axis, β is a rotation around the x' axis, γ is a rotation around the z" axis.
                                            type: array
                                            items:
                                                type: number
                                                minItems: 3
                                                maxItems: 3
                    members:
                        type: array
                        items:
                            type: object
                            required:
                                - name
                                - joint1
                                - joint2
                                - outer_shape
                                - internal_structure
                            optional:
                                # TODO: Move these to the modeling file?
                                - hydrodynamic_approach
                                - Ca
                                - Cp
                                - Cd
                            properties:
                                name:
                                    description: Name of the member
                                    type: string
                                joint1: &jointid
                                    type: string
                                    description: Name of joint/node connection
                                joint2: *jointid
                                outer_shape:
                                    type: object
                                    required:
                                        - shape
                                    if:
                                        # If shape == circular, then we need to specify the outer diameter
                                        properties:
                                            shape:
                                                const: circular
                                    then:
                                        required:
                                            - outer_diameter
                                    else:
                                        if:
                                            # If shape == polygonal, then we need to specify the side lengths
                                            properties:
                                                shape:
                                                    const: polygonal
                                        then:
                                            required:
                                                - side_lengths1
                                                - side_lengths2
                                            optional:
                                                - rotation
                                                - angles
                                    properties:
                                        shape:
                                            type: string
                                            description: Specifies cross-sectional shape of the member.  If circular, then the outer_diameter field is required.  If polygonal, then the side_lengths, angles, and rotation fields are required
                                            enum:
                                                - circular
                                                - polygonal
                                        outer_diameter:
                                            description: Gridded values describing diameter at non-dimensional axis from joint1 to joint2
                                            type: object
                                            required:
                                                - grid
                                                - values
                                            properties:
                                                grid:
                                                    $ref: "#/definitions/distributed_data/grid_nd"
                                                values:
                                                    $ref: "#/definitions/distributed_data/length"
                                        side_lengths1: &sl
                                            description: Polygon side lengths at joint1
                                            type: array
                                            items:
                                                type: number
                                                minItems: 3
                                                unit: m
                                                minimum: 0
                                        side_lengths2: *sl
                                            # description: Polygon side lengths at joint2
                                        angles:
                                            description: Polygon angles with the ordering such that angle[i] is between side_length[i] and side_length[i+1]
                                            type: array
                                            items:
                                                type: number
                                                minItems: 3
                                                unit: rad
                                                minimum: 0
                                        rotation:
                                            type: number
                                            description: Angle between principle axes of the cross-section and the member coordinate system.  Essentially the rotation of the member if both joints were placed on the global x-y axis with the first side length along the z-axis
                                            unit: rad
                                internal_structure:
                                    type: object
                                    required:
                                        - layers
                                    optional:
                                        - outfitting_factor
                                        - ring_stiffeners
                                        - longitudinal_stiffeners
                                        - bulkhead
                                        - ballast
                                    properties:
                                        outfitting_factor:
                                            type: number
                                            description: Scaling factor for the member mass to account for auxiliary structures, such as elevator, ladders, cables, platforms, fasteners, etc
                                            unit: none
                                            minimum: 1.0
                                            default: 1.0
                                        layers:
                                            type: array
                                            description: Material layer properties
                                            items:
                                                type: object
                                                required:
                                                    - name
                                                    - material
                                                    - thickness
                                                properties:
                                                    name:
                                                        type: string
                                                        description: structural component identifier
                                                    material: &material
                                                        type: string
                                                        description: material identifier
                                                    thickness:
                                                        description: Gridded values describing thickness along non-dimensional axis from joint1 to joint2
                                                        type: object
                                                        required:
                                                            - grid
                                                            - values
                                                        properties:
                                                            grid:
                                                                $ref: "#/definitions/distributed_data/grid_nd"
                                                            values:
                                                                $ref: "#/definitions/distributed_data/length"
                                        ring_stiffeners:
                                            type: object
                                            required:
                                                - material
                                                - flange_thickness
                                                - flange_width
                                                - web_height
                                                - web_thickness
                                                - spacing
                                            properties:
                                                material: *material
                                                flange_thickness: &stiff_ft
                                                    type: number
                                                    unit: m
                                                    minimum: 0
                                                flange_width: &stiff_fw
                                                    type: number
                                                    unit: m
                                                    minimum: 0
                                                web_height: &stiff_wh
                                                    type: number
                                                    unit: m
                                                    minimum: 0
                                                web_thickness: &stiff_wt
                                                    type: number
                                                    unit: m
                                                    minimum: 0
                                                spacing:
                                                    description: Spacing between stiffeners in non-dimensional grid coordinates. Value of 0.0 means no stiffeners
                                                    unit: none
                                                    minimum: 0.0
                                                    maximum: 1.0
                                                    default: 0.0
                                        longitudinal_stiffeners:
                                            type: object
                                            required:
                                                - material
                                                - flange_thickness
                                                - flange_width
                                                - web_height
                                                - web_thickness
                                                - spacing
                                            properties:
                                                material: *material
                                                flange_thickness: *stiff_ft
                                                flange_width: *stiff_fw
                                                web_height: *stiff_wh
                                                web_thickness: *stiff_wt
                                                spacing:
                                                    description: Spacing between stiffeners in angle (radians). Value of 0.0 means no stiffeners
                                                    unit: radians
                                                    default: 1.5707963267948966 # 90 deg
                                                    minimum: 0.0
                                                    maximum: 6.283185307179586 # 360 deg
                                        bulkhead:
                                            type: object
                                            required:
                                                - material
                                                - thickness
                                            properties:
                                                material: *material
                                                thickness:
                                                    type: object
                                                    description: thickness of the bulkhead at non-dimensional locations of the member [0..1]
                                                    required:
                                                        - grid
                                                        - values
                                                    properties:
                                                        grid:
                                                            $ref: "#/definitions/distributed_data/grid_nd"
                                                        values:
                                                            $ref: "#/definitions/distributed_data/length"
                                        ballast:
                                            type: array
                                            description: Different types of permanent and/or variable ballast
                                            items:
                                                type: object
                                                required:
                                                    - variable_flag
                                                    - grid
                                                if:
                                                    # If permanent ballast, then need to specify total volume
                                                    properties:
                                                        variable_flag:
                                                            const: False
                                                then:
                                                    required:
                                                        - material
                                                        - volume
                                                properties:
                                                    variable_flag:
                                                        type: boolean
                                                        description: If true, then this ballast is variable and adjusted by control system.  If false, then considered permanent
                                                    material: *material
                                                    grid:
                                                        $ref: "#/definitions/distributed_data/grid_nd"
                                                    volume:
                                                        type: number
                                                        description: Total volume of ballast (permanent ballast only)
                                                        unit: m^3
                                                        minimum: 0
                                axial_joints:
                                    description: Define joints along non-dimensional axis of this member
                                    type: array
                                    items:
                                        type: object
                                        required:
                                            - grid
                                            - name
                                        properties:
                                            name:
                                                type: string
                                                description: Unique name of joint
                                            grid:
                                                type: number
                                                minimum: 0.0
                                                maximum: 1.0
                                                description: Non-dimensional value along member axis
                                Ca: &ca
                                    description: User-defined added mass coefficient
                                    type: number
                                    default: 0.0
                                    minimum: 0.0
                                Cp: &cp
                                    description: User-defined pressure coefficient
                                    type: number
                                    default: 0.0
                                Cd: &cd
                                    description: User-defined drag coefficient
                                    type: number
                                    default: 0.0
                                    minimum: 0.0
                    rigid_bodies:
                        type: array
                        descriptions: Additional point masses at joints with user-customized properties
                        items:
                            type: object
                            required:
                                - joint1
                                - mass
                                - cost
                                - cm_offset
                                - moments_of_inertia
                            optional:
                                - hydrodynamic_approach
                                - Ca
                                - Cp
                                - Cd
                            properties:
                                joint1: *jointid
                                mass:
                                    description: Mass of this rigid body
                                    unit: kg
                                    type: number
                                    minimum: 0
                                cost:
                                    description: Cost of this rigid body
                                    unit: USD
                                    type: number
                                    minimum: 0
                                cm_offset:
                                    description: Offset from joint location to center of mass (CM) of body in dx, dy, dz
                                    type: array
                                    items:
                                        type: number
                                        unit: m
                                        maxItems: 3
                                        minItems: 3
                                moments_of_inertia:
                                    description: Moments of inertia around body CM in Ixx, Iyy, Izz
                                    type: array
                                    items:
                                        type: number
                                        unit: kg*m^2
                                        maxItems: 3
                                        minItems: 3
                                        minimum: 0
                                Ca: *ca
                                Cp: *cp
                                Cd: *cd
                    transition_piece_mass: *m_tp
                    transition_piece_cost: *c_tp
            mooring:
                # Will insert mooring schema that we agreed to here or will keep as separate file
                description: Ontology definition for mooring systems suitable for use with the WEIS co-design analysis tool
                type: object
                required:
                    - nodes
                    - lines
                    - line_types
                    - anchor_types
                properties:
                    nodes:
                        type: array
                        description: List of nodes in the mooring system
                        items:
                            type: object
                            required:
                                - name
                                - node_type
                            optional:
                                - node_mass
                                - node_volume
                                - drag_area
                                - added_mass
                            if:
                                # If node_type == fixed, then we need to specify the anchor_type
                                properties:
                                    node_type:
                                        const: fixed
                            then:
                                required:
                                    - anchor_type
                                    - joint
                            else:
                                if:
                                    # If node_type == vessel, then we need to specify the fairlead_type
                                    properties:
                                        node_type:
                                            const: vessel
                                then:
                                    required:
                                        - fairlead_type
                                        - joint
                                else:
                                    required:
                                        - location
                            properties:
                                name:
                                    type: string
                                    description: Name or ID of this node for use in line segment
                                node_type:
                                    type: string
                                    enum:
                                        - fixed
                                        - fix
                                        - connection
                                        - vessel
                                location:
                                    type: array
                                    description: – Coordinates x, y, and z of the connection (relative to inertial reference frame if Fixed or Connect, relative to platform reference frame if Vessel). In the case of Connect nodes, it is simply an initial guess for position before MoorDyn calculates the equilibrium initial position.
                                    items:
                                        type: number
                                        unit: meter
                                        minItems: 3
                                        maxItems: 3
                                joint:
                                    type: string
                                    description: For anchor positions and fairlead attachments, reference a joint name from the "joints" section or an "axial_joint" on a member
                                    default: none
                                anchor_type:
                                    type: string
                                    description: Name of anchor type from anchor_type list
                                    default: none
                                fairlead_type:
                                    type: string
                                    enum:
                                        - rigid
                                        - actuated
                                        - ball
                                    default: rigid
                                node_mass:
                                    type: number
                                    units: kilogram
                                    description: Clump weight mass
                                    minimum: 0.0
                                    default: 0.0
                                node_volume:
                                    type: number
                                    units: meter^3
                                    description: Floater volume
                                    minimum: 0.0
                                    default: 0.0
                                drag_area:
                                    type: number
                                    units: meter^2
                                    description: Product of drag coefficient and projected area (assumed constant in all directions) to calculate a drag force for the node
                                    minimum: 0.0
                                    default: 0.0
                                added_mass:
                                    type: number
                                    description: Added mass coefficient used along with node volume to calculate added mass on node
                                    default: 0.0
                    lines:
                        type: array
                        description: List of all mooring line properties in the mooring system
                        items:
                            type: object
                            required:
                                - name
                                - line_type
                                - unstretched_length
                                - node1
                                - node2
                            properties:
                                name:
                                    type: string
                                    description: ID of this line
                                line_type:
                                    type: string
                                    description: Reference to line type database # PB: is this a material? if so I'd call it simply material #GB: I tried to get the group to just add mooring line types to the materials database, but they pushed back.  Mooring line properties from manufacturers and for analysis are usually reported per unit length.  Both Matt Hall and Jason really like the current MoorDyn/MAP input file and don't want to change that on the users.
                                unstretched_length:
                                    type: number
                                    units: meter
                                    description: length of line segment prior to tensioning
                                    minimum: 0.0
                                node1:
                                    type: string
                                    description: node id of first line connection
                                node2:
                                    type: string
                                    description: node id of second line connection
                    line_types:
                        type: array
                        description: List of mooring line properties used in the system
                        items:
                            type: object
                            required:
                                - name
                                - diameter
                                - type
                            optional:
                                - damping
                                - transverse_added_mass
                                - tangential_added_mass
                                - transverse_drag
                                - tangential_drag
                            if:
                                # If type == custom, then we need all of the details
                                properties:
                                    type:
                                        const: custom
                            then:
                                required:
                                    - mass_density
                                    - stiffness
                                    - breaking_load
                                    - cost
                            properties:
                                name:
                                    type: string
                                    description: Name of material or line type to be referenced by line segments
                                diameter:
                                    type: number
                                    units: meter
                                    description: the volume-equivalent diameter of the line – the diameter of a cylinder having the same displacement per unit length
                                    minimum: 0.0
                                type:
                                    type: string
                                    enum: [chain, chain_stud, nylon, polyester, polypropylene, wire_fiber, fiber, wire, wire_wire, iwrc, Chain, Chain_Stud, Nylon, Polyester, Polypropylene, Wire, Wire_Fiber, Fiber, Wire, Wire_Wire, IWRC, CHAIN, CHAIN_STUD, NYLON, POLYESTER, POLYPROPYLENE, WIRE, WIRE_FIBER, FIBER, WIRE, WIRE_WIRE, custom, Custom, CUSTOM]
                                    description: Type of material for property lookup
                                mass_density:
                                    type: number
                                    unit: kilogram/meter
                                    description: mass per unit length (in air)
                                    minimum: 0.0
                                stiffness:
                                    type: number
                                    unit: Newton
                                    description: axial line stiffness, product of elasticity modulus and cross-sectional area
                                    minimum: 0.0
                                cost:
                                    type: number
                                    unit: USD/meter
                                    description: cost per unit length
                                    minimum: 0.0
                                breaking_load:
                                    type: number
                                    unit: Newton
                                    description: line break tension
                                    minimum: 0.0
                                damping:
                                    type: number
                                    unit: Newton * second
                                    description: internal damping (BA)
                                    default: 0.0
                                transverse_added_mass:
                                    type: number
                                    description: transverse added mass coefficient (with respect to line displacement)
                                    minimum: 0.0
                                    default: 0.0
                                tangential_added_mass:
                                    type: number
                                    description: tangential added mass coefficient (with respect to line displacement)
                                    minimum: 0.0
                                    default: 0.0
                                transverse_drag:
                                    type: number
                                    description: transverse drag coefficient (with respect to frontal area, d*l)
                                    minimum: 0.0
                                    default: 0.0
                                tangential_drag:
                                    type: number
                                    description: tangential drag coefficient (with respect to surface area, π*d*l)
                                    minimum: 0.0
                                    default: 0.0
                    anchor_types:
                        type: array
                        description: List of anchor properties used in the system
                        items:
                            type: object
                            required:
                                - name
                                - type
                            if:
                                # If type == custom, then we need all of the details
                                properties:
                                    type:
                                        const: custom
                            then:
                                required:
                                    - mass
                                    - cost
                                    - max_lateral_load
                                    - max_vertical_load
                            properties:
                                name:
                                    type: string
                                    description: Name of anchor to be referenced by anchor_id in Nodes section
                                type:
                                    type: string
                                    enum: [drag_embedment, suction, plate, micropile, sepla, Drag_Embedment, Suction, Plate, Micropile, Sepla, DRAG_EMBEDMENT, SUCTION, PLATE, MICROPILE, SEPLA, custom, Custom, CUSTOM]
                                    description: Type of anchor for property lookup
                                mass:
                                    type: number
                                    unit: kilogram
                                    description: mass of the anchor
                                    minimum: 0.0
                                cost:
                                    type: number
                                    unit: USD
                                    description: cost of the anchor
                                    minimum: 0.0
                                max_lateral_load:
                                    type: number
                                    unit: Newton
                                    description: Maximum lateral load (parallel to the sea floor) that the anchor can support
                                    minimum: 0.0
                                max_vertical_load:
                                    type: number
                                    unit: Newton
                                    description: Maximum vertical load (perpendicular to the sea floor) that the anchor can support
                                    minimum: 0.0

    airfoils:
        type: array
        description: Database of airfoils
        items:
            type: object
            properties:
                name:
                    type: string
                    description: Name of the airfoil
                coordinates:
                    type: object
                    description: Airfoil coordinates described from trailing edge (x=0) along the suction side (y>0) to leading edge (x=1) to trailing edge (x=0) along the pressure side (y<0)
                    required:
                        - x
                        - y
                    properties:
                        x:
                            type: array
                            items:
                                type: number
                                unit: none
                                minItems: 3
                                minimum: 0.0
                                maximum: 1.0
                                uniqueItems: false
                        y:
                            type: array
                            items:
                                type: number
                                unit: none
                                minItems: 3
                                minimum: -1.0
                                maximum: 1.0
                                uniqueItems: false
                relative_thickness:
                    type: number
                    unit: none
                    minimum: 0
                    maximum: 1
                    description: Thickness of the airfoil expressed non-dimensional
                aerodynamic_center:
                    type: number
                    unit: none
                    minimum: 0
                    maximum: 1
                    description: Non-dimensional chordwise coordinate of the aerodynamic center
                polars:
                    type: array
                    description: Different sets of polars at varying conditions
                    items:
                        type: object
                        description: Lift, drag and moment coefficients expressed in terms of angles of attack
                        required:
                            - configuration
                            - re
                            - c_l
                            - c_d
                            - c_m
                        properties:
                            configuration:
                                type: string
                                description: Text to identify the setup for the definition of the polars
                            re:
                                type: number
                                description: Reynolds number of the polars
                            c_l:
                                type: object
                                required:
                                    - grid
                                    - values
                                properties:
                                    grid:
                                        $ref: "#/definitions/distributed_data/grid_aoa"
                                    values:
                                        $ref: "#/definitions/distributed_data/polar_coeff"
                            c_d:
                                type: object
                                required:
                                    - grid
                                    - values
                                properties:
                                    grid:
                                        $ref: "#/definitions/distributed_data/grid_aoa"
                                    values:
                                        $ref: "#/definitions/distributed_data/polar_coeff"
                            c_m:
                                type: object
                                required:
                                    - grid
                                    - values
                                properties:
                                    grid:
                                        $ref: "#/definitions/distributed_data/grid_aoa"
                                    values:
                                        $ref: "#/definitions/distributed_data/polar_coeff"
    materials:
        type: array
        description: Database of the materials
        items:
            type: object
            required:
                - name
                - orth
                - rho
                - E
                - nu
            properties:
                name:
                    type: string
                    description: Name of the material
                description:
                    type: string
                    description: Optional field describing the material
                source:
                    type: string
                    description: Optional field describing where the data come from
                orth:
                    type: integer
                    description: Flag to switch between isotropic (0) and orthotropic (1) materials
                rho:
                    description: Density of the material. For composites, this is the density of the laminate once cured
                    type: number
                    unit: kg/m3
                    minimum: 0
                    maximum: 20000
                E:
                    description: Stiffness modulus. For orthotropic materials, it consists of an array with E11, E22 and E33.
                    oneOf:
                        - type: number
                          unit: Pa
                          minimum: 0
                        - type: array
                          items:
                            type: number
                            unit: Pa
                            minItems: 3
                            maxItems: 3
                            uniqueItems: false
                            minimum: 0
                G:
                    description: Shear stiffness modulus. For orthotropic materials, it consists of an array with G12, G13 and G23
                    oneOf:
                        - type: number
                          unit: Pa
                          minimum: 0
                        - type: array
                          items:
                            type: number
                            unit: Pa
                            minItems: 3
                            maxItems: 3
                            uniqueItems: false
                            minimum: 0
                nu:
                    description: Poisson ratio. For orthotropic materials, it consists of an array with nu12, nu13 and nu23. For isotropic materials, a minimum of -1 and a maximum of 0.5 are imposed. No limits are imposed to anisotropic materials.
                    oneOf:
                        - type: number
                          unit: none
                          minimum: -1.
                          maximum: 0.5
                        - type: array
                          items:
                            type: number
                            unit: none
                            minItems: 3
                            maxItems: 3
                            uniqueItems: false
                alpha:
                    description: Thermal coefficient of expansion
                    oneOf:
                        - type: number
                          unit: 1/K
                        - type: array
                          items:
                            type: number
                            unit: 1/K
                            minItems: 3
                            maxItems: 3
                            uniqueItems: false
                Xt:
                    description: Ultimate tensile strength. For orthotropic materials, it consists of an array with the strength in directions 11, 22 and 33. The values must be positive
                    oneOf:
                        - type: number
                          unit: Pa
                          minimum: 0
                        - type: array
                          items:
                            type: number
                            unit: Pa
                            minItems: 3
                            maxItems: 3
                            uniqueItems: false
                            minimum: 0
                Xc:
                    description: Ultimate compressive strength. For orthotropic materials, it consists of an array with the strength in directions 11, 22 and 33. The values must be positive
                    oneOf:
                        - type: number
                          unit: Pa
                          minimum: 0
                        - type: array
                          items:
                            type: number
                            unit: Pa
                            minItems: 3
                            maxItems: 3
                            uniqueItems: false
                            minimum: 0
                Xy:
                    description: Ultimate yield strength for metals. For orthotropic materials, it consists of an array with the strength in directions 12, 13 and 23
                    oneOf:
                        - type: number
                          unit: Pa
                          minimum: 0
                        - type: array
                          items:
                            type: number
                            unit: Pa
                            minItems: 3
                            maxItems: 3
                            uniqueItems: false
                            minimum: 0
                S:
                    description: Ultimate shear strength. For orthotropic materials, it consists of an array with the strength in directions 12, 13 and 23
                    oneOf:
                        - type: number
                          unit: Pa
                          minimum: 0
                        - type: array
                          items:
                            type: number
                            unit: Pa
                            minItems: 3
                            maxItems: 3
                            uniqueItems: false
                            minimum: 0
                ply_t:
                    type: number
                    description: Ply thickness of the composite material
                    unit: m
                    minimum : 0
                    maximum: 0.1
                unit_cost:
                    type: number
                    description: Unit cost of the material. For composites, this is the unit cost of the dry fabric.
                    unit: USD/kg
                    minimum : 0
                    maximum: 1000
                fvf:
                    type: number
                    description: Fiber volume fraction of the composite material
                    unit: none
                    minimum : 0
                    maximum: 1
                fwf:
                    type: number
                    description: Fiber weight fraction of the composite material
                    unit: none
                    minimum : 0
                    maximum: 1
                fiber_density:
                    type: number
                    description: Density of the fibers of a composite material.
                    unit: kg/m3
                    minimum : 0
                    maximum: 10000
                area_density_dry:
                    type: number
                    description: Aerial density of a fabric of a composite material.
                    unit: kg/m2
                    minimum : 0
                    maximum: 10000
                component_id:
                    type: integer
                    description: Flag used by the NREL blade cost model https://www.nrel.gov/docs/fy19osti/73585.pdf to define the manufacturing process behind the laminate. 0 - coating, 1 - sandwich filler , 2 - shell skin, 3 - shear webs, 4 - spar caps, 5 - TE reinf.
                    unit: none
                    enum: [0,1,2,3,4,5]
                waste:
                    type: number
                    description: Fraction of material that ends up wasted during manufacturing. This quantity is used in the NREL blade cost model https://www.nrel.gov/docs/fy19osti/73585.pdf
                    unit: none
                    minimum : 0
                    maximum: 1
                roll_mass:
                    type: number
                    description: Mass of a fabric roll. This quantity is used in the NREL blade cost model https://www.nrel.gov/docs/fy19osti/73585.pdf
                    unit: kg
                    minimum : 0
                    maximum: 10000
                GIc:
                    type: number
                    description: Mode 1 critical energy-release rate. It is used by NuMAD from Sandia National Laboratories
                    unit: J/m^2
                GIIc:
                    type: number
                    description: Mode 2 critical energy-release rate. It is used by NuMAD from Sandia National Laboratories
                    unit: J/m^2
                alp0:
                    type: number
                    description: Fracture angle under pure transverse compression. It is used by NuMAD from Sandia National Laboratories
                    unit: rad
                A:
                    description: Fatigue S/N curve fitting parameter S=A*N^(-1/m)
                    oneOf:
                        - type: number
                          unit: none
                          minimum: 0
                          default: 0.0
                        - type: array
                          items:
                            type: number
                            unit: none
                            minItems: 3
                            maxItems: 3
                            uniqueItems: false
                            minimum: 0
                            default: 0.0
                m:
                    description: Fatigue S/N curve fitting parameter S=A*N^(-1/m)
                    oneOf:
                        - type: number
                          unit: none
                          minimum: 0
                          default: 1.0
                        - type: array
                          items:
                            type: number
                            unit: none
                            minItems: 3
                            maxItems: 3
                            uniqueItems: false
                            minimum: 0
                            maximum: 1000
                            default: 1.0
                R:
                    description: Fatigue stress ratio
                    oneOf:
                        - type: number
                          unit: none
                          default: -1.0
                        - type: array
                          items:
                            type: number
                            unit: none
                            minItems: 3
                            maxItems: 3
                            uniqueItems: false
                            minimum: -100
                            maximum: 100
                            default: -1.0
    control:
        type: object
        required:
            - supervisory
            - torque
            - pitch
        properties:
            supervisory:
                type: object
                required:
                    - Vin
                    - Vout
                    - maxTS
                properties:
                    Vin:
                        type: number
                        description: Cut-in wind speed of the wind turbine.
                        unit: m/s
                        minimum: 0
                        maximum: 10
                    Vout:
                        type: number
                        description: Cut-out wind speed of the wind turbine.
                        unit: m/s
                        minimum: 0
                        maximum: 50
                    maxTS:
                        type: number
                        description: Maximum allowable blade tip speed.
                        unit: m/s
                        minimum: 60
                        maximum: 120
            pitch:
                type: object
                required:
                    - max_pitch_rate
                properties:
                    min_pitch:
                        type: number
                        description: Minimum pitch angle, where the default is 0 degrees. It is used by the ROSCO controller (https://github.com/NREL/ROSCO)
                        unit: rad
                        minimum: -0.5
                        maximum: 1.
                        default: 0
                    max_pitch_rate:
                        type: number
                        description: Maximum pitch rate of the rotor blades.
                        unit: rad/s
                        minimum: 0
                        maximum: 0.2
<<<<<<< HEAD
                    
=======

>>>>>>> 11f05a23
            torque:
                type: object
                required:
                    - tsr
                    - VS_minspd
                properties:
                    max_torque_rate:
                        type: number
                        description: Maximum torque rate of the wind turbine generator.
                        unit: Nm/s
                        minimum: 1000
                        maximum: 100000000
                    tsr:
                        type: number
                        description: Rated tip speed ratio of the wind turbine. As default, it is maintained constant in region II.
                        unit: none
                        minimum: 0
                        maximum: 15
                    VS_minspd:
                        type: number
                        description: Minimum rotor speed. It is used by the ROSCO controller (https://github.com/NREL/ROSCO)
                        unit: rad/s
                        minimum: 0
                        maximum: 5
                    VS_maxspd:
                        type: number
                        description: Maximum rotor speed. It is used by the ROSCO controller (https://github.com/NREL/ROSCO)
                        unit: rad/s
                        minimum: 0
                        default: 10.

    environment:
        type: object
        required:
            - air_density
            - air_dyn_viscosity
            - air_speed_sound
            - shear_exp
        optional:
            - gravity
            - weib_shape_parameter
            - water_density
            - water_dyn_viscosity
            - water_depth
            - soil_shear_modulus
            - soil_poisson
            - air_pressure
            - air_vapor_pressure
        properties:
            gravity:
                type: number
                description: Gravitational acceleration
                unit: m/s/s
                minimum: 0
                maximum: 100.0
                default: 9.80665
            air_density:
                type: number
                description: Density of air.
                unit: kg/m3
                minimum: 0
                maximum: 1.5
                default: 1.225
            air_dyn_viscosity:
                type: number
                description: Dynamic viscosity of air.
                unit: kg/(ms)
                minimum: 0
                maximum: 2.e-5
                default: 1.81e-5
            air_pressure:
                type: number
                description: Atmospheric pressure of air
                unit: kg/(ms^2)
                minimum: 0
                maximum: 1.e+6
                default: 1.035e+5
            air_vapor_pressure:
                type: number
                description: Vapor pressure of fluid
                unit: kg/(ms^2)
                minimum: 0
                maximum: 1.e+6
                default: 1.7e+3
            weib_shape_parameter:
                type: number
                description: Shape factor of the Weibull wind distribution.
                unit: none
                minimum: 1
                maximum: 3
                default: 2.
            air_speed_sound:
                type: number
                description: Speed of sound in air.
                unit: m/s
                minimum: 330.
                maximum: 350.
                default: 340.
            shear_exp:
                type: number
                description: Shear exponent of the atmospheric boundary layer.
                unit: none
                minimum: 0
                maximum: 1
                default: 0.2
            water_density:
                type: number
                description: Density of water.
                unit: kg/m3
                minimum: 950
                maximum: 1100
                default: 1025.0
            water_dyn_viscosity:
                type: number
                description: Dynamic viscosity of water.
                unit: kg/(ms)
                minimum: 1.e-3
                maximum: 2.e-3
                default: 1.3351e-3
            water_depth:
                type: number
                description: Water depth for offshore environment.
                unit: m
                minimum: 0.0
                maximum: 1.e+4
                default: 0.0
            soil_shear_modulus:
                type: number
                description: Shear modulus of the soil.
                unit: Pa
                minimum: 100.e+6
                maximum: 200.e+6
                default: 140.e+6
            soil_poisson:
                type: number
                description: Poisson ratio of the soil.
                unit: none
                minimum: 0
                maximum: 0.6
                default: 0.4
            V_mean:
                type: number
                default: 0.
                minimum: 0.
                maximum: 2.e+1
                description: Average inflow wind speed. If different than 0, this will overwrite the V mean of the IEC wind class
    bos:
        type: object
        default: {}
        properties:
            plant_turbine_spacing:
                type: number
                description: Distance between turbines in the primary grid streamwise direction in rotor diameters
                unit: none
                minimum: 1
                maximum: 100
                default: 7
            plant_row_spacing:
                type: number
                description: Distance between turbine rows in the cross-wind direction in rotor diameters
                unit: none
                minimum: 1
                maximum: 100
                default: 7
            commissioning_pct:
                type: number
                description: Fraction of total BOS cost that is due to commissioning
                unit: none
                minimum: 0
                maximum: 1
                default: 0.01
            decommissioning_pct:
                type: number
                description: Fraction of total BOS cost that is due to decommissioning
                unit: none
                minimum: 0
                maximum: 1
                default: 0.15
            distance_to_substation:
                type: number
                description: Distance from centroid of plant to substation in km
                unit: km
                minimum: 0
                maximum: 1000
                default: 2
            distance_to_interconnection:
                type: number
                description: Distance from substation to grid connection in km
                unit: km
                minimum: 0
                maximum: 1000
                default: 50
            distance_to_landfall:
                type: number
                description: Distance from plant centroid to export cable landfall for offshore plants
                unit: km
                minimum: 0
                maximum: 1000
                default: 100
            distance_to_site:
                type: number
                description: Distance from port to plant centroid for offshore plants
                unit: km
                minimum: 0
                maximum: 1000
                default: 100
            interconnect_voltage:
                type: number
                description: Voltage of cabling to grid interconnection
                unit: kV
                minimum: 0
                maximum: 1000
                default: 130
            port_cost_per_month:
                type: number
                description: Monthly port rental fees
                unit: USD
                minimum: 0
                maximum: 1.e+9
                default: 2.e+6
            site_auction_price:
                type: number
                description: Cost to secure site lease
                unit: USD
                minimum: 0
                maximum: 1.e+9
                default: 0.0
            site_assessment_plan_cost:
                type: number
                description: Cost to do engineering plan for site assessment
                unit: USD
                minimum: 0
                maximum: 1.e+9
                default: 0.0
            site_assessment_cost:
                type: number
                description: Cost to execute site assessment
                unit: USD
                minimum: 0
                maximum: 1.e+9
                default: 0.0
            construction_operations_plan_cost:
                type: number
                description: Cost to do construction planning
                unit: USD
                minimum: 0
                maximum: 1.e+9
                default: 0.0
            boem_review_cost:
                type: number
                description: Cost for additional review by U.S. Dept of Interior Bureau of Ocean Energy Management (BOEM)
                unit: USD
                minimum: 0
                maximum: 1.e+9
                default: 0.0
            design_install_plan_cost:
                type: number
                description: Cost to do installation planning
                unit: USD
                minimum: 0
                maximum: 1.e+9
                default: 0.0
    costs:
        type: object
        properties:
            wake_loss_factor:
                type: number
                description: Factor to model losses in annual energy production in a wind farm compared to the annual energy production at the turbine level (wakes mostly).
                unit: none
                minimum: 0
                maximum: 1
                default: 0.15
            fixed_charge_rate:
                type: number
                description: Fixed charge rate to compute the levelized cost of energy. See this for inspiration https://www.nrel.gov/docs/fy20osti/74598.pdf
                unit: none
                minimum: 0
                maximum: 1
                default: 0.075
            bos_per_kW:
                type: number
                description: Balance of stations costs expressed in USD per kW. See this for inspiration https://www.nrel.gov/docs/fy20osti/74598.pdf
                unit: USD/kW
                minimum: 0
                maximum: 10000
                default: 0.0
            opex_per_kW:
                type: number
                description: Operational expenditures expressed in USD per kW. See this for inspiration https://www.nrel.gov/docs/fy20osti/74598.pdf
                unit: USD/kW
                minimum: 0
                maximum: 1000
                default: 0.0
            turbine_number:
                type: integer
                description: Number of turbines in the park, used to compute levelized cost of energy. Often wind parks are assumed of 600 MW. See this for inspiration https://www.nrel.gov/docs/fy20osti/74598.pdf
                unit: none
                minimum: 0
                maximum: 10000
                default: 50
            labor_rate:
                type: number
                description: Hourly loaded wage per worker including all benefits and overhead.  This is currently only applied to steel, column structures.
                unit: USD/h
                minimum: 0.0
                maximum: 1000.0
                default: 58.8
            painting_rate:
                type: number
                description: Cost per unit area for finishing and surface treatments.  This is currently only applied to steel, column structures.
                unit: USD/m^2
                minimum: 0.0
                maximum: 1000.0
                default: 30.0
            blade_mass_cost_coeff:
                type: number
                description: Regression-based blade cost/mass ratio
                unit: USD/kg
                minimum: 0.0
                maximum: 1.e+6
                default: 14.6
            hub_mass_cost_coeff:
                type: number
                description: Regression-based hub cost/mass ratio
                unit: USD/kg
                minimum: 0.0
                maximum: 1.e+6
                default: 3.9
            pitch_system_mass_cost_coeff:
                type: number
                description: Regression-based pitch system cost/mass ratio
                unit: USD/kg
                minimum: 0.0
                maximum: 1.e+6
                default: 22.1
            spinner_mass_cost_coeff:
                type: number
                description: Regression-based spinner cost/mass ratio
                unit: USD/kg
                minimum: 0.0
                maximum: 1.e+6
                default: 11.1
            lss_mass_cost_coeff:
                type: number
                description: Regression-based low speed shaft cost/mass ratio
                unit: USD/kg
                minimum: 0.0
                maximum: 1.e+6
                default: 11.9
            bearing_mass_cost_coeff:
                type: number
                description: Regression-based bearing cost/mass ratio
                unit: USD/kg
                minimum: 0.0
                maximum: 1.e+6
                default: 4.5
            gearbox_mass_cost_coeff:
                type: number
                description: Regression-based gearbox cost/mass ratio
                unit: USD/kg
                minimum: 0.0
                maximum: 1.e+6
                default: 12.9
            hss_mass_cost_coeff:
                type: number
                description: Regression-based high speed side cost/mass ratio
                unit: USD/kg
                minimum: 0.0
                maximum: 1.e+6
                default: 6.8
            generator_mass_cost_coeff:
                type: number
                description: Regression-based generator cost/mass ratio
                unit: USD/kg
                minimum: 0.0
                maximum: 1.e+6
                default: 12.4
            bedplate_mass_cost_coeff:
                type: number
                description: Regression-based bedplate cost/mass ratio
                unit: USD/kg
                minimum: 0.0
                maximum: 1.e+6
                default: 2.9
            yaw_mass_cost_coeff:
                type: number
                description: Regression-based yaw system cost/mass ratio
                unit: USD/kg
                minimum: 0.0
                maximum: 1.e+6
                default: 8.3
            converter_mass_cost_coeff:
                type: number
                description: Regression-based converter cost/mass ratio
                unit: USD/kg
                minimum: 0.0
                maximum: 1.e+6
                default: 18.8
            transformer_mass_cost_coeff:
                type: number
                description: Regression-based transformer cost/mass ratio
                unit: USD/kg
                minimum: 0.0
                maximum: 1.e+6
                default: 18.8
            hvac_mass_cost_coeff:
                type: number
                description: Regression-based HVAC system cost/mass ratio
                unit: USD/kg
                minimum: 0.0
                maximum: 1.e+6
                default: 124.0
            cover_mass_cost_coeff:
                type: number
                description: Regression-based nacelle cover cost/mass ratio
                unit: USD/kg
                minimum: 0.0
                maximum: 1.e+6
                default: 5.7
            elec_connec_machine_rating_cost_coeff:
                type: number
                description: Regression-based electrical plant connection cost/rating ratio
                unit: USD/kW
                minimum: 0.0
                maximum: 1.e+6
                default: 41.85
            platforms_mass_cost_coeff:
                type: number
                description: Regression-based nacelle platform cost/mass ratio
                unit: USD/kg
                minimum: 0.0
                maximum: 1.e+6
                default: 17.1
            tower_mass_cost_coeff:
                type: number
                description: Regression-based tower cost/mass ratio
                unit: USD/kg
                minimum: 0.0
                maximum: 1.e+6
                default: 2.9
            controls_machine_rating_cost_coeff:
                type: number
                description: Regression-based controller and sensor system cost/rating ratio
                unit: USD/kW
                minimum: 0.0
                maximum: 1.e+6
                default: 21.15
            crane_cost:
                type: number
                description: crane cost if present
                unit: USD
                minimum: 0.0
                maximum: 1.e+6
                default: 12.e+3
definitions:
    distributed_data:
        grid_nd:
            type: array
            description: Grid along a beam expressed non-dimensional from 0 to 1
            items:
                type: number
                unit: none
                minItems: 2
                minimum: 0.0
                maximum: 1.0
                uniqueItems: true
        grid_al:
            type: array
            description: Grid along an arc length, expressed non dimensionally where 0 is the leading edge, -1 is the trailing edge on the pressure side and +1 the trailing edge on the pressure side
            items:
                type: number
                unit: none
                minItems: 2
                minimum: -1.0
                maximum: 1.0
                uniqueItems: true
        grid_aoa:
            type: array
            description: Grid of angles of attack to describe polars
            items:
                type: number
                unit: radians
                minItems: 2
                minimum: -3.14159265359
                maximum:  3.14159265359
                uniqueItems: true
        polar_coeff:
            type: array
            description: Lift, drag and moment coefficients
            items:
                type: number
                unit: none
                minItems: 2
                uniqueItems: false
        strings:
            type: array
            items:
                type: string
                minItems: 2
                uniqueItems: false
        nd:
            type: array
            description: Non dimensional quantity described along a beam and expressed non-dimensional
            items:
                type: number
                unit: none
                minItems: 2
                uniqueItems: false
        length:
            type: array
            description: Length quantity described along a beam, expressed in meter
            items:
                type: number
                unit: meter
                minItems: 2
                uniqueItems: false
        angle:
            type: array
            description: Angle quantity along a beam, expressed in radians
            items:
                type: number
                unit: radians
                minItems: 2
                uniqueItems: false
        mass_length:
            type: array
            description: Mass per unit length along a beam, expressed in kilogram per meter
            items:
                type: number
                unit: kg/m
                minItems: 2
                uniqueItems: false
        area:
            type: array
            description: Cross sectional area along a beam, expressed in meter squared
            items:
                type: number
                unit: m2
                minItems: 2
                uniqueItems: false
                description: Cross sectional area
        elast_mod:
            type: array
            description: Modulus of elasticity of a material along a beam, expressed in Newton over meter squared
            items:
                type: number
                unit: N m2
                minItems: 2
                uniqueItems: false
                description: Modulus of elasticity
        shear_mod:
            type: array
            description: Shear modulus of elasticity of a material along a beam, expressed in Newton over meter squared
            items:
                type: number
                unit: N/m2
                minItems: 2
                uniqueItems: false
                description: Shear modulus of elasticity
        area_moment:
            type: array
            description: Area moment of inertia of a section along a beam, expressed in meter to the power of four
            items:
                type: number
                unit: m4
                minItems: 2
                uniqueItems: false
                description: Area moment of inertia
        mass_moment:
            type: array
            description: Mass moment of inertia of a section along a beam, expressed in kilogram times meter squared per meter
            items:
                type: number
                unit: kg*m2/m
                minItems: 2
                uniqueItems: false
                description: Mass moment of inertia per unit span
        tors_stiff_const:
            type: array
            description: Torsional stiffness constant with respect to ze axis at the shear center [m4/rad]. For a circular section only this is identical to the polar moment of inertia
            items:
                type: number
                unit: m4/rad
                minItems: 2
                uniqueItems: false
        shear_stiff:
            type: array
            description: Shearing stiffness along the beam
            items:
                type: number
                unit: N
                minItems: 2
                uniqueItems: false
        axial_stiff:
            type: array
            description: Axial stiffness EA along the beam
            items:
                type: number
                unit: N
                minItems: 2
                uniqueItems: false
        bending_stiff:
            type: array
            description: Bending stiffness E11-E22 along the beam
            items:
                type: number
                unit: N/m2
                minItems: 2
                uniqueItems: false
        tors_stiff:
            type: array
            description: Torsional stiffness GJ along the beam
            items:
                type: number
                unit: N/m2
                minItems: 2
                uniqueItems: false
        nd_arc_position:
            type: object
            description: non-dimensional location of the point along the non-dimensional arc length
            properties:
                grid:
                    $ref: "#/definitions/distributed_data/grid_nd"
                values:
                    $ref: "#/definitions/distributed_data/grid_al"
                fixed:
                    type: string
                    description: Name of the layer to lock the edge
        offset:
            type: object
            description: dimensional offset in respect to the pitch axis along the x axis, which is the chord line rotated by a user-defined angle. Negative values move the midpoint towards the leading edge, positive towards the trailing edge
            required:
                - grid
                - values
            properties:
                grid:
                    $ref: "#/definitions/distributed_data/grid_nd"
                values:
                    $ref: "#/definitions/distributed_data/length"
        rotation:
            type: object
            description: rotation of the chord axis around the pitch axis
            properties:
                grid:
                    $ref: "#/definitions/distributed_data/grid_nd"
                values:
                    $ref: "#/definitions/distributed_data/angle"
                fixed:
                    type: string
                    description: Name of the layer to lock the edge
        axis_coordinates:
            type: object
            description: The reference system is located at blade root, with z aligned with the pitch axis, x pointing towards the suction sides of the airfoils (standard prebend will be negative) and y pointing to the trailing edge (standard sweep will be positive)
            required:
                - x
                - y
                - z
            properties:
                x:
                    type: object
                    required:
                        - grid
                        - values
                    properties:
                        grid:
                            $ref: "#/definitions/distributed_data/grid_nd"
                        values:
                            $ref: "#/definitions/distributed_data/length"
                y:
                    type: object
                    required:
                        - grid
                        - values
                    properties:
                        grid:
                            $ref: "#/definitions/distributed_data/grid_nd"
                        values:
                            $ref: "#/definitions/distributed_data/length"
                z:
                    type: object
                    required:
                        - grid
                        - values
                    properties:
                        grid:
                            $ref: "#/definitions/distributed_data/grid_nd"
                        values:
                            $ref: "#/definitions/distributed_data/length"
    beam:
        timoschenko_hawc:
            type: object
            description: Timoschenko beam as in HAWC2
            required:
                - reference_axis
                - A
                - E
                - G
                - I_x
                - I_y
                - K
                - dm
                - k_x
                - k_y
                - pitch
                - ri_x
                - ri_y
                - x_cg
                - x_e
                - x_sh
                - y_cg
                - y_e
                - y_sh
            properties:
                reference_axis:
                    $ref: "#/definitions/distributed_data/axis_coordinates"
                A:
                    type: object
                    required:
                        - grid
                        - values
                    properties:
                        grid:
                            $ref: "#/definitions/distributed_data/grid_nd"
                        values:
                            $ref: "#/definitions/distributed_data/area"
                E:
                    type: object
                    required:
                        - grid
                        - values
                    properties:
                        grid:
                            $ref: "#/definitions/distributed_data/grid_nd"
                        values:
                            $ref: "#/definitions/distributed_data/elast_mod"
                G:
                    type: object
                    required:
                        - grid
                        - values
                    properties:
                        grid:
                            $ref: "#/definitions/distributed_data/grid_nd"
                        values:
                            $ref: "#/definitions/distributed_data/shear_mod"
                I_x:
                    type: object
                    required:
                        - grid
                        - values
                    properties:
                        grid:
                            $ref: "#/definitions/distributed_data/grid_nd"
                        values:
                            $ref: "#/definitions/distributed_data/area_moment"
                I_y:
                    type: object
                    required:
                        - grid
                        - values
                    properties:
                        grid:
                            $ref: "#/definitions/distributed_data/grid_nd"
                        values:
                            $ref: "#/definitions/distributed_data/area_moment"
                K:
                    type: object
                    required:
                        - grid
                        - values
                    properties:
                        grid:
                            $ref: "#/definitions/distributed_data/grid_nd"
                        values:
                            $ref: "#/definitions/distributed_data/tors_stiff_const"
                dm:
                    type: object
                    required:
                        - grid
                        - values
                    properties:
                        grid:
                            $ref: "#/definitions/distributed_data/grid_nd"
                        values:
                            $ref: "#/definitions/distributed_data/mass_length"
                k_x:
                    type: object
                    required:
                        - grid
                        - values
                    properties:
                        grid:
                            $ref: "#/definitions/distributed_data/grid_nd"
                        values:
                            $ref: "#/definitions/distributed_data/nd"
                k_y:
                    type: object
                    required:
                        - grid
                        - values
                    properties:
                        grid:
                            $ref: "#/definitions/distributed_data/grid_nd"
                        values:
                            $ref: "#/definitions/distributed_data/nd"
                pitch:
                    type: object
                    required:
                        - grid
                        - values
                    properties:
                        grid:
                            $ref: "#/definitions/distributed_data/grid_nd"
                        values:
                            $ref: "#/definitions/distributed_data/angle"
                ri_x:
                    type: object
                    required:
                        - grid
                        - values
                    properties:
                        grid:
                            $ref: "#/definitions/distributed_data/grid_nd"
                        values:
                            $ref: "#/definitions/distributed_data/length"
                ri_y:
                    type: object
                    required:
                        - grid
                        - values
                    properties:
                        grid:
                            $ref: "#/definitions/distributed_data/grid_nd"
                        values:
                            $ref: "#/definitions/distributed_data/length"
                x_cg:
                    type: object
                    required:
                        - grid
                        - values
                    properties:
                        grid:
                            $ref: "#/definitions/distributed_data/grid_nd"
                        values:
                            $ref: "#/definitions/distributed_data/length"
                x_e:
                    type: object
                    required:
                        - grid
                        - values
                    properties:
                        grid:
                            $ref: "#/definitions/distributed_data/grid_nd"
                        values:
                            $ref: "#/definitions/distributed_data/length"
                x_sh:
                    type: object
                    required:
                        - grid
                        - values
                    properties:
                        grid:
                            $ref: "#/definitions/distributed_data/grid_nd"
                        values:
                            $ref: "#/definitions/distributed_data/length"
                y_cg:
                    type: object
                    required:
                        - grid
                        - values
                    properties:
                        grid:
                            $ref: "#/definitions/distributed_data/grid_nd"
                        values:
                            $ref: "#/definitions/distributed_data/length"
                y_e:
                    type: object
                    required:
                        - grid
                        - values
                    properties:
                        grid:
                            $ref: "#/definitions/distributed_data/grid_nd"
                        values:
                            $ref: "#/definitions/distributed_data/length"
                y_sh:
                    type: object
                    required:
                        - grid
                        - values
                    properties:
                        grid:
                            $ref: "#/definitions/distributed_data/grid_nd"
                        values:
                            $ref: "#/definitions/distributed_data/length"
        cp_lambda_beam:
            type: object
            description: Geometrically exact beams with simplified properties
            required:
                - reference_axis
                - T11
                - T22
                - EA
                - E11
                - E22
                - GJ
                - x_ce
                - y_ce
                - dm
                - delta_theta
                - x_sh
                - y_sh
                - J1
                - J2
                - J3
                - x_cg
                - y_cg
            properties:
                reference_axis:
                    $ref: "#/definitions/distributed_data/axis_coordinates"
                T11:
                    type: object
                    required:
                        - grid
                        - values
                    properties:
                        grid:
                            $ref: "#/definitions/distributed_data/grid_nd"
                        values:
                            $ref: "#/definitions/distributed_data/shear_stiff"
                T22:
                    type: object
                    required:
                        - grid
                        - values
                    properties:
                        grid:
                            $ref: "#/definitions/distributed_data/grid_nd"
                        values:
                            $ref: "#/definitions/distributed_data/shear_stiff"
                EA:
                    type: object
                    required:
                        - grid
                        - values
                    properties:
                        grid:
                            $ref: "#/definitions/distributed_data/grid_nd"
                        values:
                            $ref: "#/definitions/distributed_data/axial_stiff"
                E11:
                    type: object
                    required:
                        - grid
                        - values
                    properties:
                        grid:
                            $ref: "#/definitions/distributed_data/grid_nd"
                        values:
                            $ref: "#/definitions/distributed_data/bending_stiff"
                E22:
                    type: object
                    required:
                        - grid
                        - values
                    properties:
                        grid:
                            $ref: "#/definitions/distributed_data/grid_nd"
                        values:
                            $ref: "#/definitions/distributed_data/bending_stiff"
                GJ:
                    type: object
                    required:
                        - grid
                        - values
                    properties:
                        grid:
                            $ref: "#/definitions/distributed_data/grid_nd"
                        values:
                            $ref: "#/definitions/distributed_data/tors_stiff"
                x_ce:
                    type: object
                    required:
                        - grid
                        - values
                    properties:
                        grid:
                            $ref: "#/definitions/distributed_data/grid_nd"
                        values:
                            $ref: "#/definitions/distributed_data/length"
                y_ce:
                    type: object
                    required:
                        - grid
                        - values
                    properties:
                        grid:
                            $ref: "#/definitions/distributed_data/grid_nd"
                        values:
                            $ref: "#/definitions/distributed_data/length"
                dm:
                    type: object
                    required:
                        - grid
                        - values
                    properties:
                        grid:
                            $ref: "#/definitions/distributed_data/grid_nd"
                        values:
                            $ref: "#/definitions/distributed_data/mass_length"
                delta_theta:
                    type: object
                    required:
                        - grid
                        - values
                    properties:
                        grid:
                            $ref: "#/definitions/distributed_data/grid_nd"
                        values:
                            $ref: "#/definitions/distributed_data/angle"
                x_sh:
                    type: object
                    required:
                        - grid
                        - values
                    properties:
                        grid:
                            $ref: "#/definitions/distributed_data/grid_nd"
                        values:
                            $ref: "#/definitions/distributed_data/length"
                y_sh:
                    type: object
                    required:
                        - grid
                        - values
                    properties:
                        grid:
                            $ref: "#/definitions/distributed_data/grid_nd"
                        values:
                            $ref: "#/definitions/distributed_data/length"
                J1:
                    type: object
                    required:
                        - grid
                        - values
                    properties:
                        grid:
                            $ref: "#/definitions/distributed_data/grid_nd"
                        values:
                            $ref: "#/definitions/distributed_data/mass_moment"
                J2:
                    type: object
                    required:
                        - grid
                        - values
                    properties:
                        grid:
                            $ref: "#/definitions/distributed_data/grid_nd"
                        values:
                            $ref: "#/definitions/distributed_data/mass_moment"
                J3:
                    type: object
                    required:
                        - grid
                        - values
                    properties:
                        grid:
                            $ref: "#/definitions/distributed_data/grid_nd"
                        values:
                            $ref: "#/definitions/distributed_data/mass_moment"
                x_cg:
                    type: object
                    required:
                        - grid
                        - values
                    properties:
                        grid:
                            $ref: "#/definitions/distributed_data/grid_nd"
                        values:
                            $ref: "#/definitions/distributed_data/length"
                y_cg:
                    type: object
                    required:
                        - grid
                        - values
                    properties:
                        grid:
                            $ref: "#/definitions/distributed_data/grid_nd"
                        values:
                            $ref: "#/definitions/distributed_data/length"
        six_x_six:
            type: object
            required:
                - reference_axis
                - stiff_matrix
            properties:
                reference_axis:
                    $ref: "#/definitions/distributed_data/axis_coordinates"
                stiff_matrix:
                    type: object
                    required:
                        - grid
                        - values
                    properties:
                        grid:
                            $ref: "#/definitions/distributed_data/grid_nd"
                        values:
                            type: array
                            items:
                                type: array
                                description: Stiffness matrix 6x6, only upper diagonal reported line by line (21 elements), specified at each grid point
                                minItems: 21
                                maxItems: 21
                                uniqueItems: false
    filter:
        type: object
        description: Linear filter, could be a LPF, HPF, NF, INF, or user_defined
        required:
            - filt_type
            - filt_def
        filt_type:
            type: string
            description: Type of filter used, could be a LPF, HPF, NF, INF, or user_defined
            enum:
                - LPF
                - HPF
                - NF
                - INF
                - user_defined
        filt_def:
            LPF:
                type: object
                description: Low pass filter
                required:
                    - omega
                    - order
                optional:
                    - damping
            HPF:
            NF:
            INF:
            user_defined:
                type: object
                description: User defined filter
                required:
                    - num
                    - den
                optional:
                    - dt
                num:
                    type: array
                    description: Numerator coefficients of linear filter
                    items:
                        type: number
                        unit: none
                        minItems: 0
                        uniqueItems: false
                den:
                    type: array
                    description: Numerator coefficients of linear filter
                    items:
                        type: number
                        unit: none
                        minItems: 1
                        uniqueItems: false
                dt:
                    type: number
                    description: Sampling rate of filter, -1 for continuous   # DZ: will probably convert all to dt of simulation... not sure how to handle this
                    minimum: -1

    state_space:
        type: object
        description: Linear state space model
        required:
            - ss_A
            - ss_B
            - ss_C
            - ss_D
        ss_A:
            type: array
            description: A matrix of linear state space model, flattened with n_states^2 elements
            items:
                type: number
                unit: none
                minItems: 1
                uniqueItems: false
        ss_B:
            type: array
            description: B matrix of linear state space model, flattened with n_states x n_inputs elements
            items:
                type: number
                unit: none
                minItems: 1
                uniqueItems: false
        ss_C:
            type: array
            description: C matrix of linear state space model, flattened with n_outputs x n_states elements
            items:
                type: number
                unit: none
                minItems: 1
                uniqueItems: false
        ss_D:
            type: array
            description: D matrix of linear state space model, flattened with n_outputs x n_inputs elements
            items:
                type: number
                unit: none
                minItems: 1
                uniqueItems: false
        # DZ: might be a good idea to check the number of states
        ss_dt:
            type: number
            description: Sampling rate of filter, -1 for continuous   # DZ: will probably convert all to dt of simulation... not sure how to handle this
            minimum: -1

    timeseries:
        type: object
        description: Array of time, value pairs  # DZ: can we check that the number of elements are equal?
        required:
            - time
            - value
        optional:
            - filename
        time:
            type: array
            description: Time in timeseries
            items:
                type: number
                unit: seconds
                minItems: 1
                uniqueItems: true   # probably?
        value:
            type: array
            description: Value in timeseries
            items:
                type: number
                unit: none  #any
                minItems: 1
                uniqueItems: false
                # can we check that number of elements are equal?
        filename:
            type: string
            description: Name of file with timeseries data

    activator:
        type: object
        description: Gain used to enable/disable control elements, can be used partially
        required:
            - wind_speeds
            - act_gain
        wind_speeds:
            type: array
            description: Array of wind speed breakpoints for activators
            items:
                type: number
                unit: m/s
                minItems: 1
                uniqueItems: true
        act_gain:
            type: array
            description: Array of gains from 0 to 1, enabling/disabling control element
            items:
                type: number
                unit: none
                minItems: 1
                uniqueItems: false
                minimum: 0
                maximum: 1<|MERGE_RESOLUTION|>--- conflicted
+++ resolved
@@ -2308,11 +2308,6 @@
                         unit: rad/s
                         minimum: 0
                         maximum: 0.2
-<<<<<<< HEAD
-                    
-=======
-
->>>>>>> 11f05a23
             torque:
                 type: object
                 required:
