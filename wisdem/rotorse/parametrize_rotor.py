import os

import numpy as np
from openmdao.api import Group, ExplicitComponent
from scipy.interpolate import PchipInterpolator


class ParametrizeBladeAero(ExplicitComponent):
    # Openmdao component to parameterize distributed quantities for the outer shape of the wind turbine rotor blades
    def initialize(self):
        self.options.declare("rotorse_options")
        self.options.declare("opt_options")

    def setup(self):
        rotorse_options = self.options["rotorse_options"]
        self.opt_options = self.options["opt_options"]
        n_span = rotorse_options["n_span"]
        self.n_opt_twist = n_opt_twist = self.opt_options["design_variables"]["blade"]["aero_shape"]["twist"]["n_opt"]
        self.n_opt_chord = n_opt_chord = self.opt_options["design_variables"]["blade"]["aero_shape"]["chord"]["n_opt"]

        # Inputs
        self.add_input(
            "s",
            val=np.zeros(n_span),
            desc="1D array of the non-dimensional spanwise grid defined along blade axis (0-blade root, 1-blade tip)",
        )
        # # Blade twist
        # self.add_input(
        #     "twist_original",
        #     val=np.zeros(n_span),
        #     units="rad",
        #     desc="1D array of the twist values defined along blade span. The twist is the one defined in the yaml.",
        # )
        self.add_input(
            "s_opt_twist",
            val=np.zeros(n_opt_twist),
            desc="1D array of the non-dimensional spanwise grid defined along blade axis to optimize the blade twist angle",
        )
        self.add_input(
            "twist_opt",
            val=np.ones(n_opt_twist),
            units="rad",
            desc="1D array of the twist angle being optimized at the n_opt locations.",
        )
        # Blade chord
        # self.add_input(
        #     "chord_original",
        #     val=np.zeros(n_span),
        #     units="m",
        #     desc="1D array of the chord values defined along blade span. The chord is the one defined in the yaml.",
        # )
        self.add_input(
            "s_opt_chord",
            val=np.zeros(n_opt_chord),
            desc="1D array of the non-dimensional spanwise grid defined along blade axis to optimize the blade chord",
        )
        self.add_input(
            "chord_opt",
            val=np.ones(n_opt_chord),
            units="m",
            desc="1D array of the chord being optimized at the n_opt locations.",
        )

        # Outputs
        self.add_output(
            "twist_param",
            val=np.zeros(n_span),
            units="rad",
            desc="1D array of the twist values defined along blade span. The twist is the result of the parameterization.",
        )
        self.add_output(
            "chord_param",
            val=np.zeros(n_span),
            units="m",
            desc="1D array of the chord values defined along blade span. The chord is the result of the parameterization.",
        )
        self.add_output(
            "max_chord_constr",
            val=np.zeros(n_opt_chord),
            desc="1D array of the ratio between chord values and maximum chord along blade span.",
        )

    def compute(self, inputs, outputs):

        spline = PchipInterpolator
        twist_spline = spline(inputs["s_opt_twist"], inputs["twist_opt"])
        outputs["twist_param"] = twist_spline(inputs["s"])
        chord_spline = spline(inputs["s_opt_chord"], inputs["chord_opt"])
        outputs["chord_param"] = chord_spline(inputs["s"])
        chord_opt = spline(inputs["s"], outputs["chord_param"])
        max_chord = self.opt_options["constraints"]["blade"]["chord"]["max"]
        outputs["max_chord_constr"] = chord_opt(inputs["s_opt_chord"]) / max_chord


class ParametrizeBladeStruct(ExplicitComponent):
    # Openmdao component to parameterize distributed quantities for the structural design of the wind turbine rotor blades
    def initialize(self):
        self.options.declare("rotorse_options")
        self.options.declare("opt_options")

    def setup(self):
        rotorse_options = self.options["rotorse_options"]
        self.opt_options = opt_options = self.options["opt_options"]
        self.n_span = n_span = rotorse_options["n_span"]
        self.n_layers = n_layers = rotorse_options["n_layers"]
        self.n_opt_spar_cap_ss = n_opt_spar_cap_ss = opt_options["design_variables"]["blade"]["structure"][
            "spar_cap_ss"
        ]["n_opt"]
        self.n_opt_spar_cap_ps = n_opt_spar_cap_ps = opt_options["design_variables"]["blade"]["structure"][
            "spar_cap_ps"
        ]["n_opt"]
        self.n_opt_te_ss = n_opt_te_ss = opt_options["design_variables"]["blade"]["structure"]["te_ss"]["n_opt"]
        self.n_opt_te_ps = n_opt_te_ps = opt_options["design_variables"]["blade"]["structure"]["te_ps"]["n_opt"]

        # Inputs
        self.add_input(
            "s",
            val=np.zeros(n_span),
            desc="1D array of the non-dimensional spanwise grid defined along blade axis (0-blade root, 1-blade tip)",
        )
        self.add_input(
            "layer_thickness_original",
            val=np.zeros((n_layers, n_span)),
            units="m",
            desc="2D array of the thickness of the layers of the blade structure. The first dimension represents each layer, the second dimension represents each entry along blade span.",
        )
        # Blade spar suction side
        self.add_input(
            "s_opt_spar_cap_ss",
            val=np.zeros(n_opt_spar_cap_ss),
            desc="1D array of the non-dimensional spanwise grid defined along blade axis to optimize the blade spar cap suction side",
        )
        self.add_input(
            "spar_cap_ss_opt",
            val=np.ones(n_opt_spar_cap_ss),
            units="m",
            desc="1D array of the the blade spanwise distribution of the spar caps suction side being optimized",
        )
        # Blade spar suction side
        self.add_input(
            "s_opt_spar_cap_ps",
            val=np.zeros(n_opt_spar_cap_ps),
            desc="1D array of the non-dimensional spanwise grid defined along blade axis to optimize the blade spar cap pressure side",
        )
        self.add_input(
            "spar_cap_ps_opt",
            val=np.ones(n_opt_spar_cap_ps),
            units="m",
            desc="1D array of the the blade spanwise distribution of the spar caps pressure side being optimized",
        )
        # Blade TE suction side
        self.add_input(
            "s_opt_te_ss",
            val=np.zeros(n_opt_te_ss),
            desc="1D array of the non-dimensional spanwise grid defined along blade axis to optimize the blade trailing edge suction side",
        )
        self.add_input(
            "te_ss_opt",
            val=np.ones(n_opt_te_ss),
            units="m",
            desc="1D array of the the blade spanwise distribution of the trailing edges suction side being optimized",
        )
        # Blade TE suction side
        self.add_input(
            "s_opt_te_ps",
            val=np.zeros(n_opt_te_ps),
            desc="1D array of the non-dimensional spanwise grid defined along blade axis to optimize the blade trailing edge pressure side",
        )
        self.add_input(
            "te_ps_opt",
            val=np.ones(n_opt_te_ps),
            units="m",
            desc="1D array of the the blade spanwise distribution of the trailing edges pressure side being optimized",
        )

        # Outputs
        self.add_output(
            "layer_thickness_param",
            val=np.zeros((n_layers, n_span)),
            units="m",
            desc="2D array of the thickness of the layers of the blade structure after the parametrization. The first dimension represents each layer, the second dimension represents each entry along blade span.",
        )

    def compute(self, inputs, outputs):

        layer_name = self.options["rotorse_options"]["layer_name"]

        spar_cap_ss_name = self.options["rotorse_options"]["spar_cap_ss"]
        spar_cap_ps_name = self.options["rotorse_options"]["spar_cap_ps"]

        ss_before_ps = False
        opt_ss = self.opt_options["design_variables"]["blade"]["structure"]["spar_cap_ss"]["flag"]
        opt_ps = self.opt_options["design_variables"]["blade"]["structure"]["spar_cap_ss"]["flag"]
        for i in range(self.n_layers):
            if layer_name[i] == spar_cap_ss_name and opt_ss and opt_ps:
                opt_m_interp = np.interp(inputs["s"], inputs["s_opt_spar_cap_ss"], inputs["spar_cap_ss_opt"])
                ss_before_ps = True
            elif layer_name[i] == spar_cap_ps_name and opt_ss and opt_ps:
                if (
                    self.opt_options["design_variables"]["blade"]["structure"]["spar_cap_ps"]["equal_to_suction"]
                    == False
                ) or ss_before_ps == False:
                    opt_m_interp = np.interp(inputs["s"], inputs["s_opt_spar_cap_ps"], inputs["spar_cap_ps_opt"])
                else:
                    opt_m_interp = np.interp(inputs["s"], inputs["s_opt_spar_cap_ss"], inputs["spar_cap_ss_opt"])
            else:
                opt_m_interp = inputs["layer_thickness_original"][i, :]

            outputs["layer_thickness_param"][i, :] = opt_m_interp

        te_ss_name = self.options["rotorse_options"]["te_ss"]
        te_ps_name = self.options["rotorse_options"]["te_ps"]

        ss_before_ps = False
        opt_ss = self.opt_options["design_variables"]["blade"]["structure"]["te_ss"]["flag"]
        opt_ps = self.opt_options["design_variables"]["blade"]["structure"]["te_ss"]["flag"]
        for i in range(self.n_layers):
            if layer_name[i] == te_ss_name and opt_ss and opt_ps:
                opt_m_interp = np.interp(inputs["s"], inputs["s_opt_te_ss"], inputs["te_ss_opt"])
                ss_before_ps = True
            elif layer_name[i] == te_ps_name and opt_ss and opt_ps:
                if (
                    self.opt_options["design_variables"]["blade"]["structure"]["te_ps"]["equal_to_suction"] == False
                ) or ss_before_ps == False:
                    opt_m_interp = np.interp(inputs["s"], inputs["s_opt_te_ps"], inputs["te_ps_opt"])
                else:
                    opt_m_interp = np.interp(inputs["s"], inputs["s_opt_te_ss"], inputs["te_ss_opt"])
            else:
                opt_m_interp = outputs["layer_thickness_param"][i, :]
<<<<<<< HEAD
=======

            outputs["layer_thickness_param"][i, :] = opt_m_interp


class ComputeReynolds(om.ExplicitComponent):
    def initialize(self):
        self.options.declare("n_span")

    def setup(self):
        n_span = self.options["n_span"]
>>>>>>> 11f05a23

        self.add_input("rho", val=0.0, units="kg/m**3")
        self.add_input("mu", val=0.0, units="kg/m/s")
        self.add_input("local_airfoil_velocities", val=np.zeros((n_span)), units="m/s")
        self.add_input("chord", val=np.zeros((n_span)), units="m")
        self.add_output("Re", val=np.zeros((n_span)), ref=1.0e6)

    def compute(self, inputs, outputs):
        outputs["Re"] = np.nan_to_num(
            inputs["rho"] * inputs["local_airfoil_velocities"] * inputs["chord"] / inputs["mu"]
        )<|MERGE_RESOLUTION|>--- conflicted
+++ resolved
@@ -227,8 +227,6 @@
                     opt_m_interp = np.interp(inputs["s"], inputs["s_opt_te_ss"], inputs["te_ss_opt"])
             else:
                 opt_m_interp = outputs["layer_thickness_param"][i, :]
-<<<<<<< HEAD
-=======
 
             outputs["layer_thickness_param"][i, :] = opt_m_interp
 
@@ -239,7 +237,6 @@
 
     def setup(self):
         n_span = self.options["n_span"]
->>>>>>> 11f05a23
 
         self.add_input("rho", val=0.0, units="kg/m**3")
         self.add_input("mu", val=0.0, units="kg/m/s")
