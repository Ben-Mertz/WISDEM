"""
A test where we can modify different parts of the modeling_options to ensure
they work with a top-to-bottom WISDEM run.
"""

import os
import unittest

from wisdem.glue_code.runWISDEM import run_wisdem

test_dir = (
    os.path.dirname(os.path.dirname(os.path.dirname(os.path.dirname(os.path.realpath(__file__)))))
    + os.sep
    + "examples"
    + os.sep
    + "02_reference_turbines"
    + os.sep
)
fname_analysis_options = test_dir + "analysis_options.yaml"
this_dir = os.path.dirname(os.path.realpath(__file__))
fname_modeling_options = this_dir + os.sep + "modified_modeling_options.yaml"


class TestRegression(unittest.TestCase):
    def test15MW(self):
        ## IEA 15MW
        fname_wt_input = test_dir + "IEA-15-240-RWT.yaml"
        wt_opt, _, _ = run_wisdem(
            fname_wt_input, fname_modeling_options, fname_analysis_options
        )

<<<<<<< HEAD
        self.assertAlmostEqual(wt_opt["rotorse.re.precomp.blade_mass"][0], 73564.20303054206, 1)
        self.assertAlmostEqual(wt_opt["rotorse.rp.AEP"][0] * 1.0e-6, 78.1219538893, 1)
        self.assertAlmostEqual(wt_opt["financese.lcoe"][0] * 1.0e3, 82.5143096120, 1)
        self.assertAlmostEqual(wt_opt["rotorse.rs.tip_pos.tip_deflection"][0], 25.011433558766555, 1)
=======
        self.assertAlmostEqual(wt_opt["rotorse.re.precomp.blade_mass"][0], 69911.6542917299, 1)
        self.assertAlmostEqual(wt_opt["rotorse.rp.AEP"][0] * 1.0e-6, 78.1538730538, 1)
        self.assertAlmostEqual(wt_opt["financese.lcoe"][0] * 1.0e3, 83.3822649977, 1)
        self.assertAlmostEqual(wt_opt["rotorse.rs.tip_pos.tip_deflection"][0], 25.0565292544, 1)
>>>>>>> 7ff28095
        self.assertAlmostEqual(wt_opt["towerse.z_param"][-1], 144.386, 3)


def suite():
    suite = unittest.TestSuite()
    suite.addTest(unittest.makeSuite(TestRegression))
    return suite


if __name__ == "__main__":
    result = unittest.TextTestRunner().run(suite())

    if result.wasSuccessful():
        exit(0)
    else:
        exit(1)<|MERGE_RESOLUTION|>--- conflicted
+++ resolved
@@ -25,21 +25,12 @@
     def test15MW(self):
         ## IEA 15MW
         fname_wt_input = test_dir + "IEA-15-240-RWT.yaml"
-        wt_opt, _, _ = run_wisdem(
-            fname_wt_input, fname_modeling_options, fname_analysis_options
-        )
+        wt_opt, _, _ = run_wisdem(fname_wt_input, fname_modeling_options, fname_analysis_options)
 
-<<<<<<< HEAD
-        self.assertAlmostEqual(wt_opt["rotorse.re.precomp.blade_mass"][0], 73564.20303054206, 1)
-        self.assertAlmostEqual(wt_opt["rotorse.rp.AEP"][0] * 1.0e-6, 78.1219538893, 1)
-        self.assertAlmostEqual(wt_opt["financese.lcoe"][0] * 1.0e3, 82.5143096120, 1)
-        self.assertAlmostEqual(wt_opt["rotorse.rs.tip_pos.tip_deflection"][0], 25.011433558766555, 1)
-=======
         self.assertAlmostEqual(wt_opt["rotorse.re.precomp.blade_mass"][0], 69911.6542917299, 1)
         self.assertAlmostEqual(wt_opt["rotorse.rp.AEP"][0] * 1.0e-6, 78.1538730538, 1)
         self.assertAlmostEqual(wt_opt["financese.lcoe"][0] * 1.0e3, 83.3822649977, 1)
         self.assertAlmostEqual(wt_opt["rotorse.rs.tip_pos.tip_deflection"][0], 25.0565292544, 1)
->>>>>>> 7ff28095
         self.assertAlmostEqual(wt_opt["towerse.z_param"][-1], 144.386, 3)
 
 
