"""
A test where we can modify different parts of the modeling_options to ensure
they work with a top-to-bottom WISDEM run.
"""

import os
import unittest

from wisdem.glue_code.runWISDEM import run_wisdem

test_dir = (
    os.path.dirname(os.path.dirname(os.path.dirname(os.path.dirname(os.path.realpath(__file__)))))
    + os.sep
    + "examples"
    + os.sep
    + "02_reference_turbines"
    + os.sep
)
fname_analysis_options = test_dir + "analysis_options.yaml"
this_dir = os.path.dirname(os.path.realpath(__file__))
fname_modeling_options = this_dir + os.sep + "modified_modeling_options.yaml"


class TestRegression(unittest.TestCase):
    def test15MW(self):
        ## IEA 15MW
        fname_wt_input = test_dir + "IEA-15-240-RWT.yaml"
        wt_opt, modeling_options, opt_options = run_wisdem(
            fname_wt_input, fname_modeling_options, fname_analysis_options
        )

<<<<<<< HEAD
        self.assertAlmostEqual(wt_opt["re.precomp.blade_mass"][0], 69911.6542917299, 1)
        self.assertAlmostEqual(wt_opt["rp.AEP"][0] * 1.0e-6, 77.84277082383369, 1)
        self.assertAlmostEqual(wt_opt["financese.lcoe"][0] * 1.0e3, 80.9777182224, 1)
        self.assertAlmostEqual(wt_opt["rs.tip_pos.tip_deflection"][0], 25.4598632918, 1)
=======
        self.assertAlmostEqual(wt_opt["rotorse.re.precomp.blade_mass"][0], 69911.6542917299, 1)
        self.assertAlmostEqual(wt_opt["rotorse.rp.AEP"][0] * 1.0e-6, 77.84277082383369, 1)
        self.assertAlmostEqual(wt_opt["financese.lcoe"][0] * 1.0e3, 64.1511606896, 1)
        self.assertAlmostEqual(wt_opt["rotorse.rs.tip_pos.tip_deflection"][0], 25.3128523021, 1)
>>>>>>> aab995ea
        self.assertAlmostEqual(wt_opt["towerse.z_param"][-1], 144.386, 3)


def suite():
    suite = unittest.TestSuite()
    suite.addTest(unittest.makeSuite(TestRegression))
    return suite


if __name__ == "__main__":
    result = unittest.TextTestRunner().run(suite())

    if result.wasSuccessful():
        exit(0)
    else:
        exit(1)<|MERGE_RESOLUTION|>--- conflicted
+++ resolved
@@ -29,17 +29,10 @@
             fname_wt_input, fname_modeling_options, fname_analysis_options
         )
 
-<<<<<<< HEAD
-        self.assertAlmostEqual(wt_opt["re.precomp.blade_mass"][0], 69911.6542917299, 1)
-        self.assertAlmostEqual(wt_opt["rp.AEP"][0] * 1.0e-6, 77.84277082383369, 1)
-        self.assertAlmostEqual(wt_opt["financese.lcoe"][0] * 1.0e3, 80.9777182224, 1)
-        self.assertAlmostEqual(wt_opt["rs.tip_pos.tip_deflection"][0], 25.4598632918, 1)
-=======
         self.assertAlmostEqual(wt_opt["rotorse.re.precomp.blade_mass"][0], 69911.6542917299, 1)
         self.assertAlmostEqual(wt_opt["rotorse.rp.AEP"][0] * 1.0e-6, 77.84277082383369, 1)
         self.assertAlmostEqual(wt_opt["financese.lcoe"][0] * 1.0e3, 64.1511606896, 1)
         self.assertAlmostEqual(wt_opt["rotorse.rs.tip_pos.tip_deflection"][0], 25.3128523021, 1)
->>>>>>> aab995ea
         self.assertAlmostEqual(wt_opt["towerse.z_param"][-1], 144.386, 3)
 
 
