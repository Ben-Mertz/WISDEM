import os
import unittest

from wisdem.glue_code.runWISDEM import run_wisdem

test_dir = (
    os.path.dirname(os.path.dirname(os.path.dirname(os.path.dirname(os.path.realpath(__file__)))))
    + os.sep
    + "examples"
    + os.sep
    + "02_reference_turbines"
    + os.sep
)
fname_modeling_options = test_dir + "modeling_options.yaml"
fname_analysis_options = test_dir + "analysis_options.yaml"


class TestRegression(unittest.TestCase):
    def test5MW(self):

        ## NREL 5MW
        fname_wt_input = test_dir + "nrel5mw.yaml"

        wt_opt, _, _ = run_wisdem(
            fname_wt_input, fname_modeling_options, fname_analysis_options
        )

        self.assertAlmostEqual(wt_opt["rotorse.re.precomp.blade_mass"][0], 16403.682326940743, 2)
        self.assertAlmostEqual(wt_opt["rotorse.rp.AEP"][0] * 1.0e-6, 23.8785992698, 2)
        self.assertAlmostEqual(wt_opt["financese.lcoe"][0] * 1.0e3, 51.6693793441, 2)
        self.assertAlmostEqual(wt_opt["rotorse.rs.tip_pos.tip_deflection"][0], 4.6449973294, 1)
        self.assertAlmostEqual(wt_opt["towerse.z_param"][-1], 87.7, 2)

    def test15MW(self):
        ## IEA 15MW
        fname_wt_input = test_dir + "IEA-15-240-RWT.yaml"
        wt_opt, _, _ = run_wisdem(
            fname_wt_input, fname_modeling_options, fname_analysis_options
        )

        self.assertAlmostEqual(wt_opt["rotorse.re.precomp.blade_mass"][0], 69911.6542917299, 1)
<<<<<<< HEAD
        self.assertAlmostEqual(wt_opt["rotorse.rp.AEP"][0] * 1.0e-6, 77.9923500907, 1)
        self.assertAlmostEqual(wt_opt["financese.lcoe"][0] * 1.0e3, 82.61519913199491, 1)
        self.assertAlmostEqual(wt_opt["rotorse.rs.tip_pos.tip_deflection"][0], 25.9593637967, 1)
=======
        self.assertAlmostEqual(wt_opt["rotorse.rp.AEP"][0] * 1.0e-6, 78.0287135486, 1)
        self.assertAlmostEqual(wt_opt["financese.lcoe"][0] * 1.0e3, 83.6167614217, 1)
        self.assertAlmostEqual(wt_opt["rotorse.rs.tip_pos.tip_deflection"][0], 25.5239505171, 1)
>>>>>>> 55426cb6
        self.assertAlmostEqual(wt_opt["towerse.z_param"][-1], 144.386, 3)

    def test3p4MW(self):
        ## IEA 3.4MW
        fname_wt_input = test_dir + "IEA-3p4-130-RWT.yaml"
        wt_opt, _, _ = run_wisdem(
            fname_wt_input, fname_modeling_options, fname_analysis_options
        )

        self.assertAlmostEqual(wt_opt["rotorse.re.precomp.blade_mass"][0], 14555.7435212969, 1)
        self.assertAlmostEqual(wt_opt["rotorse.rp.AEP"][0] * 1.0e-6, 13.6028951462, 1)
        self.assertAlmostEqual(wt_opt["financese.lcoe"][0] * 1.0e3, 37.4885724725, 1)
        self.assertAlmostEqual(wt_opt["rotorse.rs.tip_pos.tip_deflection"][0], 6.7168194585, 1)
        self.assertAlmostEqual(wt_opt["towerse.z_param"][-1], 108.0, 3)


def suite():
    suite = unittest.TestSuite()
    suite.addTest(unittest.makeSuite(TestRegression))
    return suite


if __name__ == "__main__":
    result = unittest.TextTestRunner().run(suite())

    if result.wasSuccessful():
        exit(0)
    else:
        exit(1)<|MERGE_RESOLUTION|>--- conflicted
+++ resolved
@@ -21,9 +21,7 @@
         ## NREL 5MW
         fname_wt_input = test_dir + "nrel5mw.yaml"
 
-        wt_opt, _, _ = run_wisdem(
-            fname_wt_input, fname_modeling_options, fname_analysis_options
-        )
+        wt_opt, _, _ = run_wisdem(fname_wt_input, fname_modeling_options, fname_analysis_options)
 
         self.assertAlmostEqual(wt_opt["rotorse.re.precomp.blade_mass"][0], 16403.682326940743, 2)
         self.assertAlmostEqual(wt_opt["rotorse.rp.AEP"][0] * 1.0e-6, 23.8785992698, 2)
@@ -34,28 +32,18 @@
     def test15MW(self):
         ## IEA 15MW
         fname_wt_input = test_dir + "IEA-15-240-RWT.yaml"
-        wt_opt, _, _ = run_wisdem(
-            fname_wt_input, fname_modeling_options, fname_analysis_options
-        )
+        wt_opt, _, _ = run_wisdem(fname_wt_input, fname_modeling_options, fname_analysis_options)
 
         self.assertAlmostEqual(wt_opt["rotorse.re.precomp.blade_mass"][0], 69911.6542917299, 1)
-<<<<<<< HEAD
-        self.assertAlmostEqual(wt_opt["rotorse.rp.AEP"][0] * 1.0e-6, 77.9923500907, 1)
-        self.assertAlmostEqual(wt_opt["financese.lcoe"][0] * 1.0e3, 82.61519913199491, 1)
-        self.assertAlmostEqual(wt_opt["rotorse.rs.tip_pos.tip_deflection"][0], 25.9593637967, 1)
-=======
-        self.assertAlmostEqual(wt_opt["rotorse.rp.AEP"][0] * 1.0e-6, 78.0287135486, 1)
-        self.assertAlmostEqual(wt_opt["financese.lcoe"][0] * 1.0e3, 83.6167614217, 1)
-        self.assertAlmostEqual(wt_opt["rotorse.rs.tip_pos.tip_deflection"][0], 25.5239505171, 1)
->>>>>>> 55426cb6
+        self.assertAlmostEqual(wt_opt["rotorse.rp.AEP"][0] * 1.0e-6, 77.9972672525, 1)
+        self.assertAlmostEqual(wt_opt["financese.lcoe"][0] * 1.0e3, 82.5736432987, 1)
+        self.assertAlmostEqual(wt_opt["rotorse.rs.tip_pos.tip_deflection"][0], 25.5240274418, 1)
         self.assertAlmostEqual(wt_opt["towerse.z_param"][-1], 144.386, 3)
 
     def test3p4MW(self):
         ## IEA 3.4MW
         fname_wt_input = test_dir + "IEA-3p4-130-RWT.yaml"
-        wt_opt, _, _ = run_wisdem(
-            fname_wt_input, fname_modeling_options, fname_analysis_options
-        )
+        wt_opt, _, _ = run_wisdem(fname_wt_input, fname_modeling_options, fname_analysis_options)
 
         self.assertAlmostEqual(wt_opt["rotorse.re.precomp.blade_mass"][0], 14555.7435212969, 1)
         self.assertAlmostEqual(wt_opt["rotorse.rp.AEP"][0] * 1.0e-6, 13.6028951462, 1)
