import copy

import numpy as np
import matplotlib
import openmdao.api as om
import matplotlib.pyplot as plt
from scipy.interpolate import PchipInterpolator, interp1d

from wisdem.ccblade.Polar import Polar
from wisdem.commonse.utilities import arc_length, arc_length_deriv
from wisdem.rotorse.parametrize_rotor import ParametrizeBladeAero, ParametrizeBladeStruct
from wisdem.rotorse.geometry_tools.geometry import AirfoilShape, remap2grid, trailing_edge_smoothing

try:
    from INN_interface.INN import INN
    from INN_interface import utils
    from INN_interface.cst import AirfoilShape as AirfoilShape_cst
    from INN_interface.cst import CSTAirfoil
except:
    raise Exception("The INN framework for airfoil design is activated, but not installed correctly")

matplotlib.use("TkAgg")


class WindTurbineOntologyOpenMDAO(om.Group):
    # Openmdao group with all wind turbine data

    def initialize(self):
        self.options.declare("modeling_options")
        self.options.declare("opt_options")

    def setup(self):
        modeling_options = self.options["modeling_options"]
        opt_options = self.options["opt_options"]

        # Material dictionary inputs
        self.add_subsystem(
            "materials",
            Materials(mat_init_options=modeling_options["materials"], composites=modeling_options["flags"]["blade"]),
        )

        # Airfoil dictionary inputs
        if modeling_options["flags"]["airfoils"]:
            airfoils = om.IndepVarComp()
            rotorse_options = modeling_options["WISDEM"]["RotorSE"]
            n_af = rotorse_options["n_af"]  # Number of airfoils
            n_aoa = rotorse_options["n_aoa"]  # Number of angle of attacks
            n_Re = rotorse_options["n_Re"]  # Number of Reynolds, so far hard set at 1
            n_tab = rotorse_options[
                "n_tab"
            ]  # Number of tabulated data. For distributed aerodynamic control this could be > 1
            n_xy = rotorse_options["n_xy"]  # Number of coordinate points to describe the airfoil geometry
            airfoils.add_discrete_output("name", val=n_af * [""], desc="1D array of names of airfoils.")
            airfoils.add_output("ac", val=np.zeros(n_af), desc="1D array of the aerodynamic centers of each airfoil.")
            airfoils.add_output(
                "r_thick", val=np.zeros(n_af), desc="1D array of the relative thicknesses of each airfoil."
            )
            airfoils.add_output(
                "aoa",
                val=np.zeros(n_aoa),
                units="rad",
                desc="1D array of the angles of attack used to define the polars of the airfoils. All airfoils defined in openmdao share this grid.",
            )
            airfoils.add_output(
                "Re",
                val=np.zeros(n_Re),
                desc="1D array of the Reynolds numbers used to define the polars of the airfoils. All airfoils defined in openmdao share this grid.",
            )
            airfoils.add_output(
                "cl",
                val=np.zeros((n_af, n_aoa, n_Re, n_tab)),
                desc="4D array with the lift coefficients of the airfoils. Dimension 0 is along the different airfoils defined in the yaml, dimension 1 is along the angles of attack, dimension 2 is along the Reynolds number, dimension 3 is along the number of tabs, which may describe multiple sets at the same station, for example in presence of a flap.",
            )
            airfoils.add_output(
                "cd",
                val=np.zeros((n_af, n_aoa, n_Re, n_tab)),
                desc="4D array with the drag coefficients of the airfoils. Dimension 0 is along the different airfoils defined in the yaml, dimension 1 is along the angles of attack, dimension 2 is along the Reynolds number, dimension 3 is along the number of tabs, which may describe multiple sets at the same station, for example in presence of a flap.",
            )
            airfoils.add_output(
                "cm",
                val=np.zeros((n_af, n_aoa, n_Re, n_tab)),
                desc="4D array with the moment coefficients of the airfoils. Dimension 0 is along the different airfoils defined in the yaml, dimension 1 is along the angles of attack, dimension 2 is along the Reynolds number, dimension 3 is along the number of tabs, which may describe multiple sets at the same station, for example in presence of a flap.",
            )
            # Airfoil coordinates
            airfoils.add_output(
                "coord_xy",
                val=np.zeros((n_af, n_xy, 2)),
                desc="3D array of the x and y airfoil coordinates of the n_af airfoils.",
            )
            self.add_subsystem("airfoils", airfoils)

            if modeling_options["WISDEM"]["RotorSE"]["inn_af"]:
                inn_af = om.IndepVarComp()
                inn_af.add_output(
                    "s_opt_r_thick", val=np.ones(opt_options["design_variables"]["blade"]["aero_shape"]["t/c"]["n_opt"])
                )
                inn_af.add_output(
                    "r_thick_opt",
                    val=np.ones(opt_options["design_variables"]["blade"]["aero_shape"]["t/c"]["n_opt"]),
                )
                inn_af.add_output(
                    "s_opt_L_D", val=np.ones(opt_options["design_variables"]["blade"]["aero_shape"]["L/D"]["n_opt"])
                )
                inn_af.add_output(
                    "L_D_opt",
                    val=np.ones(opt_options["design_variables"]["blade"]["aero_shape"]["L/D"]["n_opt"]),
                )
                inn_af.add_output(
                    "s_opt_c_d", val=np.ones(opt_options["design_variables"]["blade"]["aero_shape"]["c_d"]["n_opt"])
                )
                inn_af.add_output(
                    "c_d_opt",
                    val=np.ones(opt_options["design_variables"]["blade"]["aero_shape"]["c_d"]["n_opt"]),
                )
                inn_af.add_output(
<<<<<<< HEAD
                    "s_opt_stall_margin",
                    val=np.ones(opt_options["design_variables"]["blade"]["aero_shape"]["stall_margin"]["n_opt"]),
=======
                    "s_opt_stall_margin", val=np.ones(opt_options["design_variables"]["blade"]["aero_shape"]["stall_margin"]["n_opt"])
>>>>>>> 40f9fc8b
                )
                inn_af.add_output(
                    "stall_margin_opt",
                    val=np.ones(opt_options["design_variables"]["blade"]["aero_shape"]["stall_margin"]["n_opt"]),
<<<<<<< HEAD
=======
                    units='rad',
>>>>>>> 40f9fc8b
                )
                self.add_subsystem("inn_af", inn_af)

        # Wind turbine configuration inputs
        conf_ivc = self.add_subsystem("configuration", om.IndepVarComp())
        conf_ivc.add_discrete_output(
            "ws_class",
            val="",
            desc="IEC wind turbine class. I - offshore, II coastal, III - land-based, IV - low wind speed site.",
        )
        conf_ivc.add_discrete_output(
            "turb_class",
            val="",
            desc="IEC wind turbine category. A - high turbulence intensity (land-based), B - mid turbulence, C - low turbulence (offshore).",
        )
        conf_ivc.add_discrete_output(
            "gearbox_type", val="geared", desc="Gearbox configuration (geared, direct-drive, etc.)."
        )
        conf_ivc.add_discrete_output(
            "rotor_orientation", val="upwind", desc="Rotor orientation, either upwind or downwind."
        )
        conf_ivc.add_discrete_output(
            "upwind", val=True, desc="Convenient boolean for upwind (True) or downwind (False)."
        )
        conf_ivc.add_discrete_output("n_blades", val=3, desc="Number of blades of the rotor.")
        conf_ivc.add_output("rated_power", val=0.0, units="W", desc="Electrical rated power of the generator.")

        conf_ivc.add_output(
            "rotor_diameter_user",
            val=0.0,
            units="m",
            desc="Diameter of the rotor specified by the user. It is defined as two times the blade length plus the hub diameter.",
        )
        conf_ivc.add_output(
            "hub_height_user",
            val=0.0,
            units="m",
            desc="Height of the hub center over the ground (land-based) or the mean sea level (offshore) specified by the user.",
        )

        # Hub inputs
        if modeling_options["flags"]["hub"] or modeling_options["flags"]["blade"]:
            self.add_subsystem("hub", Hub(flags=modeling_options["flags"]))

        # Control inputs
        if modeling_options["flags"]["control"]:
            ctrl_ivc = self.add_subsystem("control", om.IndepVarComp())
            ctrl_ivc.add_output(
                "V_in", val=0.0, units="m/s", desc="Cut in wind speed. This is the wind speed where region II begins."
            )
            ctrl_ivc.add_output(
                "V_out", val=0.0, units="m/s", desc="Cut out wind speed. This is the wind speed where region III ends."
            )
            ctrl_ivc.add_output("minOmega", val=0.0, units="rad/s", desc="Minimum allowed rotor speed.")
            ctrl_ivc.add_output("maxOmega", val=0.0, units="rad/s", desc="Maximum allowed rotor speed.")
            ctrl_ivc.add_output("max_TS", val=0.0, units="m/s", desc="Maximum allowed blade tip speed.")
            ctrl_ivc.add_output("max_pitch_rate", val=0.0, units="rad/s", desc="Maximum allowed blade pitch rate")
            ctrl_ivc.add_output("max_torque_rate", val=0.0, units="N*m/s", desc="Maximum allowed generator torque rate")
            ctrl_ivc.add_output("rated_TSR", val=0.0, desc="Constant tip speed ratio in region II.")
            ctrl_ivc.add_output("rated_pitch", val=0.0, units="rad", desc="Constant pitch angle in region II.")

        # Blade inputs and connections from airfoils
        if modeling_options["flags"]["blade"]:
            self.add_subsystem(
                "blade",
                Blade(
                    rotorse_options=modeling_options["WISDEM"]["RotorSE"],
                    opt_options=opt_options,
                ),
            )
            self.connect("airfoils.name", "blade.interp_airfoils.name")
            self.connect("airfoils.r_thick", "blade.interp_airfoils.r_thick")
            self.connect("airfoils.ac", "blade.interp_airfoils.ac")
            self.connect("airfoils.coord_xy", "blade.interp_airfoils.coord_xy")
            self.connect("airfoils.aoa", "blade.interp_airfoils.aoa")
            self.connect("airfoils.cl", "blade.interp_airfoils.cl")
            self.connect("airfoils.cd", "blade.interp_airfoils.cd")
            self.connect("airfoils.cm", "blade.interp_airfoils.cm")

            self.connect("hub.radius", "blade.high_level_blade_props.hub_radius")
            self.connect("configuration.rotor_diameter_user", "blade.high_level_blade_props.rotor_diameter_user")

            if modeling_options["WISDEM"]["RotorSE"]["inn_af"]:
                self.connect("airfoils.aoa", "blade.run_inn_af.aoa")
                self.connect("inn_af.s_opt_r_thick", "blade.run_inn_af.s_opt_r_thick")
                self.connect("inn_af.s_opt_L_D", "blade.run_inn_af.s_opt_L_D")
                self.connect("inn_af.s_opt_c_d", "blade.run_inn_af.s_opt_c_d")
                self.connect("inn_af.s_opt_stall_margin", "blade.run_inn_af.s_opt_stall_margin")
                self.connect("inn_af.r_thick_opt", "blade.run_inn_af.r_thick_opt")
                self.connect("inn_af.L_D_opt", "blade.run_inn_af.L_D_opt")
                self.connect("inn_af.c_d_opt", "blade.run_inn_af.c_d_opt")
                self.connect("inn_af.stall_margin_opt", "blade.run_inn_af.stall_margin_opt")
                self.connect("control.rated_TSR", "blade.run_inn_af.rated_TSR")
                self.connect("hub.radius", "blade.run_inn_af.hub_radius")

        # Nacelle inputs
        if modeling_options["flags"]["nacelle"] or modeling_options["flags"]["blade"]:
            nacelle_ivc = om.IndepVarComp()
            # Common direct and geared
            nacelle_ivc.add_output(
                "uptilt", val=0.0, units="rad", desc="Nacelle uptilt angle. A standard machine has positive values."
            )
            nacelle_ivc.add_output(
                "distance_tt_hub", val=0.0, units="m", desc="Vertical distance from tower top plane to hub flange"
            )
            nacelle_ivc.add_output(
                "overhang", val=0.0, units="m", desc="Horizontal distance from tower top edge to hub flange"
            )
            nacelle_ivc.add_output(
                "gearbox_efficiency", val=1.0, desc="Efficiency of the gearbox. Set to 1.0 for direct-drive"
            )
            nacelle_ivc.add_output("gear_ratio", val=1.0, desc="Total gear ratio of drivetrain (use 1.0 for direct)")
            if modeling_options["flags"]["nacelle"]:
                nacelle_ivc.add_output(
                    "distance_hub2mb",
                    val=0.0,
                    units="m",
                    desc="Distance from hub flange to first main bearing along shaft",
                )
                nacelle_ivc.add_output(
                    "distance_mb2mb", val=0.0, units="m", desc="Distance from first to second main bearing along shaft"
                )
                nacelle_ivc.add_output("L_generator", val=0.0, units="m", desc="Generator length along shaft")
                nacelle_ivc.add_output("lss_diameter", val=np.zeros(2), units="m", desc="Diameter of low speed shaft")
                nacelle_ivc.add_output(
                    "lss_wall_thickness", val=np.zeros(2), units="m", desc="Thickness of low speed shaft"
                )
                nacelle_ivc.add_output("damping_ratio", val=0.0, desc="Damping ratio for the drivetrain system")
                nacelle_ivc.add_output(
                    "brake_mass_user",
                    val=0.0,
                    units="kg",
                    desc="Override regular regression-based calculation of brake mass with this value",
                )
                nacelle_ivc.add_output(
                    "hvac_mass_coeff",
                    val=0.025,
                    units="kg/kW/m",
                    desc="Regression-based scaling coefficient on machine rating to get HVAC system mass",
                )
                nacelle_ivc.add_output(
                    "converter_mass_user",
                    val=0.0,
                    units="kg",
                    desc="Override regular regression-based calculation of converter mass with this value",
                )
                nacelle_ivc.add_output(
                    "transformer_mass_user",
                    val=0.0,
                    units="kg",
                    desc="Override regular regression-based calculation of transformer mass with this value",
                )
                nacelle_ivc.add_discrete_output(
                    "mb1Type", val="CARB", desc="Type of main bearing: CARB / CRB / SRB / TRB"
                )
                nacelle_ivc.add_discrete_output(
                    "mb2Type", val="SRB", desc="Type of main bearing: CARB / CRB / SRB / TRB"
                )
                nacelle_ivc.add_discrete_output(
                    "uptower", val=True, desc="If power electronics are located uptower (True) or at tower base (False)"
                )
                nacelle_ivc.add_discrete_output(
                    "lss_material", val="steel", desc="Material name identifier for the low speed shaft"
                )
                nacelle_ivc.add_discrete_output(
                    "hss_material", val="steel", desc="Material name identifier for the high speed shaft"
                )
                nacelle_ivc.add_discrete_output(
                    "bedplate_material", val="steel", desc="Material name identifier for the bedplate"
                )

                if modeling_options["WISDEM"]["DriveSE"]["direct"]:
                    # Direct only
                    nacelle_ivc.add_output(
                        "nose_diameter",
                        val=np.zeros(2),
                        units="m",
                        desc="Diameter of nose (also called turret or spindle)",
                    )
                    nacelle_ivc.add_output(
                        "nose_wall_thickness",
                        val=np.zeros(2),
                        units="m",
                        desc="Thickness of nose (also called turret or spindle)",
                    )
                    nacelle_ivc.add_output(
                        "bedplate_wall_thickness",
                        val=np.zeros(4),
                        units="m",
                        desc="Thickness of hollow elliptical bedplate",
                    )
                else:
                    # Geared only
                    nacelle_ivc.add_output("hss_length", val=0.0, units="m", desc="Length of high speed shaft")
                    nacelle_ivc.add_output(
                        "hss_diameter", val=np.zeros(2), units="m", desc="Diameter of high speed shaft"
                    )
                    nacelle_ivc.add_output(
                        "hss_wall_thickness", val=np.zeros(2), units="m", desc="Wall thickness of high speed shaft"
                    )
                    nacelle_ivc.add_output(
                        "bedplate_flange_width", val=0.0, units="m", desc="Bedplate I-beam flange width"
                    )
                    nacelle_ivc.add_output(
                        "bedplate_flange_thickness", val=0.0, units="m", desc="Bedplate I-beam flange thickness"
                    )
                    nacelle_ivc.add_output(
                        "bedplate_web_thickness", val=0.0, units="m", desc="Bedplate I-beam web thickness"
                    )
                    nacelle_ivc.add_discrete_output(
                        "gear_configuration",
                        val="eep",
                        desc="3-letter string of Es or Ps to denote epicyclic or parallel gear configuration",
                    )
                    nacelle_ivc.add_discrete_output(
                        "planet_numbers",
                        val=[3, 3, 0],
                        desc="Number of planets for epicyclic stages (use 0 for parallel)",
                    )

            # Mulit-body properties
            # GB: I understand these will need to be in there for OpenFAST, but if running DrivetrainSE & OpenFAST this might cause problems?
            # nacelle_ivc.add_output('above_yaw_mass',   val=0.0, units='kg', desc='Mass of the nacelle above the yaw system')
            # nacelle_ivc.add_output('yaw_mass',         val=0.0, units='kg', desc='Mass of yaw system')
            # nacelle_ivc.add_output('nacelle_cm',       val=np.zeros(3), units='m', desc='Center of mass of the component in [x,y,z] for an arbitrary coordinate system')
            # nacelle_ivc.add_output('nacelle_I',        val=np.zeros(6), units='kg*m**2', desc=' moments of Inertia for the component [Ixx, Iyy, Izz] around its center of mass')
            self.add_subsystem("nacelle", nacelle_ivc)

            # Generator inputs
            generator_ivc = om.IndepVarComp()
            if modeling_options["flags"]["generator"]:
                generator_ivc.add_output("B_r", val=1.2, units="T")
                generator_ivc.add_output("P_Fe0e", val=1.0, units="W/kg")
                generator_ivc.add_output("P_Fe0h", val=4.0, units="W/kg")
                generator_ivc.add_output("S_N", val=-0.002)
                generator_ivc.add_output("alpha_p", val=0.5 * np.pi * 0.7)
                generator_ivc.add_output("b_r_tau_r", val=0.45)
                generator_ivc.add_output("b_ro", val=0.004, units="m")
                generator_ivc.add_output("b_s_tau_s", val=0.45)
                generator_ivc.add_output("b_so", val=0.004, units="m")
                generator_ivc.add_output("cofi", val=0.85)
                generator_ivc.add_output("freq", val=60, units="Hz")
                generator_ivc.add_output("h_i", val=0.001, units="m")
                generator_ivc.add_output("h_sy0", val=0.0)
                generator_ivc.add_output("h_w", val=0.005, units="m")
                generator_ivc.add_output("k_fes", val=0.9)
                generator_ivc.add_output("k_fillr", val=0.7)
                generator_ivc.add_output("k_fills", val=0.65)
                generator_ivc.add_output("k_s", val=0.2)
                generator_ivc.add_discrete_output("m", val=3)
                generator_ivc.add_output("mu_0", val=np.pi * 4e-7, units="m*kg/s**2/A**2")
                generator_ivc.add_output("mu_r", val=1.06, units="m*kg/s**2/A**2")
                generator_ivc.add_output("p", val=3.0)
                generator_ivc.add_output("phi", val=np.deg2rad(90), units="rad")
                generator_ivc.add_discrete_output("q1", val=6)
                generator_ivc.add_discrete_output("q2", val=4)
                generator_ivc.add_output("ratio_mw2pp", val=0.7)
                generator_ivc.add_output("resist_Cu", val=1.8e-8 * 1.4, units="ohm/m")
                generator_ivc.add_output("sigma", val=40e3, units="Pa")
                generator_ivc.add_output("y_tau_p", val=1.0)
                generator_ivc.add_output("y_tau_pr", val=10.0 / 12)

                generator_ivc.add_output("I_0", val=0.0, units="A")
                generator_ivc.add_output("d_r", val=0.0, units="m")
                generator_ivc.add_output("h_m", val=0.0, units="m")
                generator_ivc.add_output("h_0", val=0.0, units="m")
                generator_ivc.add_output("h_s", val=0.0, units="m")
                generator_ivc.add_output("len_s", val=0.0, units="m")
                generator_ivc.add_output("n_r", val=0.0)
                generator_ivc.add_output("rad_ag", val=0.0, units="m")
                generator_ivc.add_output("t_wr", val=0.0, units="m")

                generator_ivc.add_output("n_s", val=0.0)
                generator_ivc.add_output("b_st", val=0.0, units="m")
                generator_ivc.add_output("d_s", val=0.0, units="m")
                generator_ivc.add_output("t_ws", val=0.0, units="m")

                generator_ivc.add_output("rho_Copper", val=0.0, units="kg*m**-3")
                generator_ivc.add_output("rho_Fe", val=0.0, units="kg*m**-3")
                generator_ivc.add_output("rho_Fes", val=0.0, units="kg*m**-3")
                generator_ivc.add_output("rho_PM", val=0.0, units="kg*m**-3")

                generator_ivc.add_output("C_Cu", val=0.0, units="USD/kg")
                generator_ivc.add_output("C_Fe", val=0.0, units="USD/kg")
                generator_ivc.add_output("C_Fes", val=0.0, units="USD/kg")
                generator_ivc.add_output("C_PM", val=0.0, units="USD/kg")

                if modeling_options["WISDEM"]["GeneratorSE"]["type"] in ["pmsg_outer"]:
                    generator_ivc.add_output("N_c", 0.0)
                    generator_ivc.add_output("b", 0.0)
                    generator_ivc.add_output("c", 0.0)
                    generator_ivc.add_output("E_p", 0.0, units="V")
                    generator_ivc.add_output("h_yr", val=0.0, units="m")
                    generator_ivc.add_output("h_ys", val=0.0, units="m")
                    generator_ivc.add_output("h_sr", 0.0, units="m", desc="Structural Mass")
                    generator_ivc.add_output("h_ss", 0.0, units="m")
                    generator_ivc.add_output("t_r", 0.0, units="m")
                    generator_ivc.add_output("t_s", 0.0, units="m")

                    generator_ivc.add_output("u_allow_pcent", 0.0)
                    generator_ivc.add_output("y_allow_pcent", 0.0)
                    generator_ivc.add_output("z_allow_deg", 0.0, units="deg")
                    generator_ivc.add_output("B_tmax", 0.0, units="T")

                if modeling_options["WISDEM"]["GeneratorSE"]["type"] in ["eesg", "pmsg_arms", "pmsg_disc"]:
                    generator_ivc.add_output("tau_p", val=0.0, units="m")
                    generator_ivc.add_output("h_ys", val=0.0, units="m")
                    generator_ivc.add_output("h_yr", val=0.0, units="m")
                    generator_ivc.add_output("b_arm", val=0.0, units="m")

                elif modeling_options["WISDEM"]["GeneratorSE"]["type"] in ["scig", "dfig"]:
                    generator_ivc.add_output("B_symax", val=0.0, units="T")
                    generator_ivc.add_output("S_Nmax", val=-0.2)

            else:
                # If using simple (regression) generator scaling, this is an optional input to override default values
                n_pc = modeling_options["WISDEM"]["RotorSE"]["n_pc"]
                generator_ivc.add_output("generator_radius_user", val=0.0, units="m")
                generator_ivc.add_output("generator_mass_user", val=0.0, units="kg")
                generator_ivc.add_output("generator_efficiency_user", val=np.zeros((n_pc, 2)))

            self.add_subsystem("generator", generator_ivc)

        # Tower inputs
        if modeling_options["flags"]["tower"]:
            tower_init_options = modeling_options["WISDEM"]["TowerSE"]
            n_height_tower = tower_init_options["n_height_tower"]
            n_layers_tower = tower_init_options["n_layers_tower"]
            ivc = self.add_subsystem("tower", om.IndepVarComp())
            ivc.add_output(
                "ref_axis",
                val=np.zeros((n_height_tower, 3)),
                units="m",
                desc="2D array of the coordinates (x,y,z) of the tower reference axis. The coordinate system is the global coordinate system of OpenFAST: it is placed at tower base with x pointing downwind, y pointing on the side and z pointing vertically upwards. A standard tower configuration will have zero x and y values and positive z values.",
            )
            ivc.add_output(
                "diameter",
                val=np.zeros(n_height_tower),
                units="m",
                desc="1D array of the outer diameter values defined along the tower axis.",
            )
            ivc.add_output(
                "cd",
                val=np.zeros(n_height_tower),
                desc="1D array of the drag coefficients defined along the tower height.",
            )
            ivc.add_output(
                "layer_thickness",
                val=np.zeros((n_layers_tower, n_height_tower)),
                units="m",
                desc="2D array of the thickness of the layers of the tower structure. The first dimension represents each layer, the second dimension represents each piecewise-constant entry of the tower sections.",
            )
            ivc.add_output(
                "outfitting_factor",
                val=0.0,
                desc="Multiplier that accounts for secondary structure mass inside of tower",
            )
            ivc.add_discrete_output(
                "layer_name", val=[], desc="1D array of the names of the layers modeled in the tower structure."
            )
            ivc.add_discrete_output(
                "layer_mat",
                val=[],
                desc="1D array of the names of the materials of each layer modeled in the tower structure.",
            )

        # Monopile inputs
        if modeling_options["flags"]["monopile"]:
            self.add_subsystem("monopile", Monopile(towerse_options=modeling_options["WISDEM"]["TowerSE"]))

        if modeling_options["flags"]["floating_platform"]:
            self.add_subsystem("floating", Floating(floating_init_options=modeling_options["floating"]))
            self.add_subsystem("mooring", Mooring(options=modeling_options))
            self.connect("floating.joints_xyz", "mooring.joints_xyz")

        # Environment inputs
        if modeling_options["flags"]["environment"]:
            env_ivc = self.add_subsystem("env", om.IndepVarComp())
            env_ivc.add_output("rho_air", val=1.225, units="kg/m**3", desc="Density of air")
            env_ivc.add_output("mu_air", val=1.81e-5, units="kg/(m*s)", desc="Dynamic viscosity of air")
            env_ivc.add_output("shear_exp", val=0.2, desc="Shear exponent of the wind.")
            env_ivc.add_output("speed_sound_air", val=340.0, units="m/s", desc="Speed of sound in air.")
            env_ivc.add_output(
                "weibull_k", val=2.0, desc="Shape parameter of the Weibull probability density function of the wind."
            )
            env_ivc.add_output("rho_water", val=1025.0, units="kg/m**3", desc="Density of ocean water")
            env_ivc.add_output("mu_water", val=1.3351e-3, units="kg/(m*s)", desc="Dynamic viscosity of ocean water")
            env_ivc.add_output(
                "water_depth", val=0.0, units="m", desc="Water depth for analysis.  Values > 0 mean offshore"
            )
            env_ivc.add_output("Hsig_wave", val=0.0, units="m", desc="Significant wave height")
            env_ivc.add_output("Tsig_wave", val=0.0, units="s", desc="Significant wave period")
            env_ivc.add_output("G_soil", val=140e6, units="N/m**2", desc="Shear stress of soil")
            env_ivc.add_output("nu_soil", val=0.4, desc="Poisson ratio of soil")

        # Balance of station inputs
        if modeling_options["flags"]["bos"]:
            bos_ivc = self.add_subsystem("bos", om.IndepVarComp())
            bos_ivc.add_output("plant_turbine_spacing", 7, desc="Distance between turbines in rotor diameters")
            bos_ivc.add_output("plant_row_spacing", 7, desc="Distance between turbine rows in rotor diameters")
            bos_ivc.add_output("commissioning_pct", 0.01)
            bos_ivc.add_output("decommissioning_pct", 0.15)
            bos_ivc.add_output("distance_to_substation", 50.0, units="km")
            bos_ivc.add_output("distance_to_interconnection", 5.0, units="km")
            if modeling_options["flags"]["monopile"] == True or modeling_options["flags"]["floating_platform"] == True:
                bos_ivc.add_output("site_distance", 40.0, units="km")
                bos_ivc.add_output("distance_to_landfall", 40.0, units="km")
                bos_ivc.add_output("port_cost_per_month", 2e6, units="USD/mo")
                bos_ivc.add_output("site_auction_price", 100e6, units="USD")
                bos_ivc.add_output("site_assessment_plan_cost", 1e6, units="USD")
                bos_ivc.add_output("site_assessment_cost", 25e6, units="USD")
                bos_ivc.add_output("construction_operations_plan_cost", 2.5e6, units="USD")
                bos_ivc.add_output("boem_review_cost", 0.0, units="USD")
                bos_ivc.add_output("design_install_plan_cost", 2.5e6, units="USD")
            else:
                bos_ivc.add_output("interconnect_voltage", 130.0, units="kV")

        # Cost analysis inputs
        if modeling_options["flags"]["costs"]:
            costs_ivc = self.add_subsystem("costs", om.IndepVarComp())
            costs_ivc.add_discrete_output("turbine_number", val=0, desc="Number of turbines at plant")
            costs_ivc.add_output("offset_tcc_per_kW", val=0.0, units="USD/kW", desc="Offset to turbine capital cost")
            costs_ivc.add_output("bos_per_kW", val=0.0, units="USD/kW", desc="Balance of station/plant capital cost")
            costs_ivc.add_output(
                "opex_per_kW", val=0.0, units="USD/kW/yr", desc="Average annual operational expenditures of the turbine"
            )
            costs_ivc.add_output("wake_loss_factor", val=0.0, desc="The losses in AEP due to waked conditions")
            costs_ivc.add_output("fixed_charge_rate", val=0.0, desc="Fixed charge rate for coe calculation")
            costs_ivc.add_output("labor_rate", 0.0, units="USD/h")
            costs_ivc.add_output("painting_rate", 0.0, units="USD/m**2")

            costs_ivc.add_output("blade_mass_cost_coeff", units="USD/kg", val=14.6)
            costs_ivc.add_output("hub_mass_cost_coeff", units="USD/kg", val=3.9)
            costs_ivc.add_output("pitch_system_mass_cost_coeff", units="USD/kg", val=22.1)
            costs_ivc.add_output("spinner_mass_cost_coeff", units="USD/kg", val=11.1)
            costs_ivc.add_output("lss_mass_cost_coeff", units="USD/kg", val=11.9)
            costs_ivc.add_output("bearing_mass_cost_coeff", units="USD/kg", val=4.5)
            costs_ivc.add_output("gearbox_mass_cost_coeff", units="USD/kg", val=12.9)
            costs_ivc.add_output("hss_mass_cost_coeff", units="USD/kg", val=6.8)
            costs_ivc.add_output("generator_mass_cost_coeff", units="USD/kg", val=12.4)
            costs_ivc.add_output("bedplate_mass_cost_coeff", units="USD/kg", val=2.9)
            costs_ivc.add_output("yaw_mass_cost_coeff", units="USD/kg", val=8.3)
            costs_ivc.add_output("converter_mass_cost_coeff", units="USD/kg", val=18.8)
            costs_ivc.add_output("transformer_mass_cost_coeff", units="USD/kg", val=18.8)
            costs_ivc.add_output("hvac_mass_cost_coeff", units="USD/kg", val=124.0)
            costs_ivc.add_output("cover_mass_cost_coeff", units="USD/kg", val=5.7)
            costs_ivc.add_output("elec_connec_machine_rating_cost_coeff", units="USD/kW", val=41.85)
            costs_ivc.add_output("platforms_mass_cost_coeff", units="USD/kg", val=17.1)
            costs_ivc.add_output("tower_mass_cost_coeff", units="USD/kg", val=2.9)
            costs_ivc.add_output("controls_machine_rating_cost_coeff", units="USD/kW", val=21.15)
            costs_ivc.add_output("crane_cost", units="USD", val=12e3)

        # Assembly setup
        self.add_subsystem("high_level_tower_props", ComputeHighLevelTowerProperties(modeling_options=modeling_options))
        self.connect("configuration.hub_height_user", "high_level_tower_props.hub_height_user")
        if modeling_options["flags"]["tower"]:
            self.connect("tower.ref_axis", "high_level_tower_props.tower_ref_axis_user")
            self.add_subsystem("tower_grid", Compute_Grid(n_height=n_height_tower))
            self.connect("high_level_tower_props.tower_ref_axis", "tower_grid.ref_axis")
        if modeling_options["flags"]["nacelle"]:
            self.connect("nacelle.distance_tt_hub", "high_level_tower_props.distance_tt_hub")


class Blade(om.Group):
    # Openmdao group with components with the blade data coming from the input yaml file.
    def initialize(self):
        self.options.declare("rotorse_options")
        self.options.declare("opt_options")

    def setup(self):
        # Options
        rotorse_options = self.options["rotorse_options"]
        opt_options = self.options["opt_options"]

        # Optimization parameters initialized as indipendent variable component
        opt_var = om.IndepVarComp()
        opt_var.add_output(
            "s_opt_twist", val=np.ones(opt_options["design_variables"]["blade"]["aero_shape"]["twist"]["n_opt"])
        )
        opt_var.add_output(
            "s_opt_chord", val=np.ones(opt_options["design_variables"]["blade"]["aero_shape"]["chord"]["n_opt"])
        )
        opt_var.add_output(
            "twist_opt",
            val=np.ones(opt_options["design_variables"]["blade"]["aero_shape"]["twist"]["n_opt"]),
            units="rad",
        )
        opt_var.add_output(
            "chord_opt",
            units="m",
            val=np.ones(opt_options["design_variables"]["blade"]["aero_shape"]["chord"]["n_opt"]),
        )
        opt_var.add_output("af_position", val=np.ones(rotorse_options["n_af_span"]))
        opt_var.add_output(
            "s_opt_spar_cap_ss",
            val=np.ones(opt_options["design_variables"]["blade"]["structure"]["spar_cap_ss"]["n_opt"]),
        )
        opt_var.add_output(
            "s_opt_spar_cap_ps",
            val=np.ones(opt_options["design_variables"]["blade"]["structure"]["spar_cap_ps"]["n_opt"]),
        )
        opt_var.add_output(
            "spar_cap_ss_opt",
            units="m",
            val=np.ones(opt_options["design_variables"]["blade"]["structure"]["spar_cap_ss"]["n_opt"]),
        )
        opt_var.add_output(
            "spar_cap_ps_opt",
            units="m",
            val=np.ones(opt_options["design_variables"]["blade"]["structure"]["spar_cap_ps"]["n_opt"]),
        )
        opt_var.add_output(
            "s_opt_te_ss",
            val=np.ones(opt_options["design_variables"]["blade"]["structure"]["te_ss"]["n_opt"]),
        )
        opt_var.add_output(
            "s_opt_te_ps",
            val=np.ones(opt_options["design_variables"]["blade"]["structure"]["te_ps"]["n_opt"]),
        )
        opt_var.add_output(
            "te_ss_opt",
            units="m",
            val=np.ones(opt_options["design_variables"]["blade"]["structure"]["te_ss"]["n_opt"]),
        )
        opt_var.add_output(
            "te_ps_opt",
            units="m",
            val=np.ones(opt_options["design_variables"]["blade"]["structure"]["te_ps"]["n_opt"]),
        )
        self.add_subsystem("opt_var", opt_var)

        # Import outer shape BEM
        self.add_subsystem("outer_shape_bem", Blade_Outer_Shape_BEM(rotorse_options=rotorse_options))

        # Parametrize blade outer shape
        self.add_subsystem(
            "pa", ParametrizeBladeAero(rotorse_options=rotorse_options, opt_options=opt_options)
        )  # Parameterize aero (chord and twist)
        # Connections to blade aero parametrization
        self.connect("opt_var.s_opt_twist", "pa.s_opt_twist")
        self.connect("opt_var.s_opt_chord", "pa.s_opt_chord")
        self.connect("opt_var.twist_opt", "pa.twist_opt")
        self.connect("opt_var.chord_opt", "pa.chord_opt")
        self.connect("outer_shape_bem.s", "pa.s")

        # Interpolate airfoil profiles and coordinates
        self.add_subsystem(
            "interp_airfoils",
            Blade_Interp_Airfoils(rotorse_options=rotorse_options),
        )

        # Connections from oute_shape_bem to interp_airfoils
        self.connect("outer_shape_bem.s", "interp_airfoils.s")
        self.connect("pa.chord_param", ["interp_airfoils.chord", "compute_coord_xy_dim.chord"])
        self.connect("outer_shape_bem.pitch_axis", ["interp_airfoils.pitch_axis", "compute_coord_xy_dim.pitch_axis"])
        self.connect("opt_var.af_position", "interp_airfoils.af_position")

        self.add_subsystem("high_level_blade_props", ComputeHighLevelBladeProperties(rotorse_options=rotorse_options))
        self.connect("outer_shape_bem.ref_axis", "high_level_blade_props.blade_ref_axis_user")

        class ComputeReynolds(om.ExplicitComponent):
            def initialize(self):
                self.options.declare("n_span")

            def setup(self):
                n_span = self.options["n_span"]

                self.add_input("rho", val=0.0, units="kg/m**3")
                self.add_input("mu", val=0.0, units="kg/m/s")
                self.add_input("local_airfoil_velocities", val=np.zeros((n_span)), units="m/s")
                self.add_input("chord", val=np.zeros((n_span)), units="m")
                self.add_output("Re", val=np.zeros((n_span)), ref=1.0e6)

            def compute(self, inputs, outputs):
                outputs["Re"] = np.nan_to_num(
                    inputs["rho"] * inputs["local_airfoil_velocities"] * inputs["chord"] / inputs["mu"]
                )

        # TODO : Compute Reynolds here
        self.add_subsystem("compute_reynolds", ComputeReynolds(n_span=rotorse_options["n_span"]))

        if rotorse_options["inn_af"]:
            self.add_subsystem(
                "run_inn_af",
                INN_Airfoils(
                    rotorse_options=rotorse_options,
                    aero_shape_opt_options=opt_options["design_variables"]["blade"]["aero_shape"],
                ),
            )
            self.connect("outer_shape_bem.s", "run_inn_af.s")
            self.connect("pa.chord_param", "run_inn_af.chord")
            self.connect("interp_airfoils.r_thick_interp", "run_inn_af.r_thick_interp_yaml")
            self.connect("interp_airfoils.cl_interp", "run_inn_af.cl_interp_yaml")
            self.connect("interp_airfoils.cd_interp", "run_inn_af.cd_interp_yaml")
            self.connect("interp_airfoils.cm_interp", "run_inn_af.cm_interp_yaml")
            self.connect("interp_airfoils.coord_xy_interp", "run_inn_af.coord_xy_interp_yaml")
            self.connect("high_level_blade_props.rotor_diameter", "run_inn_af.rotor_diameter")
            self.connect("compute_reynolds.Re", "run_inn_af.Re")

        self.add_subsystem(
            "compute_coord_xy_dim",
            Compute_Coord_XY_Dim(rotorse_options=rotorse_options),
        )

        if rotorse_options["inn_af"]:
            self.connect("run_inn_af.coord_xy_interp", "compute_coord_xy_dim.coord_xy_interp")
        else:
            self.connect("interp_airfoils.coord_xy_interp", "compute_coord_xy_dim.coord_xy_interp")

        # If the flag is true, generate the 3D x,y,z points of the outer blade shape
        if rotorse_options["lofted_output"] == True:
            self.add_subsystem(
                "blade_lofted",
                Blade_Lofted_Shape(rotorse_options=rotorse_options),
            )
            self.connect("compute_coord_xy_dim.coord_xy_dim", "blade_lofted.coord_xy_dim")
            self.connect("pa.twist_param", "blade_lofted.twist")
            self.connect("outer_shape_bem.s", "blade_lofted.s")
            self.connect("high_level_blade_props.blade_ref_axis", "blade_lofted.ref_axis")

        # Import blade internal structure data and remap composites on the outer blade shape
        self.add_subsystem(
            "internal_structure_2d_fem",
            Blade_Internal_Structure_2D_FEM(rotorse_options=rotorse_options),
        )
        self.connect("outer_shape_bem.s", "internal_structure_2d_fem.s")
        self.connect("pa.twist_param", "internal_structure_2d_fem.twist")
        self.connect("pa.chord_param", "internal_structure_2d_fem.chord")
        self.connect("outer_shape_bem.pitch_axis", "internal_structure_2d_fem.pitch_axis")

        self.connect("compute_coord_xy_dim.coord_xy_dim", "internal_structure_2d_fem.coord_xy_dim")

        self.add_subsystem(
            "ps", ParametrizeBladeStruct(rotorse_options=rotorse_options, opt_options=opt_options)
        )  # Parameterize struct (spar caps ss and ps)

        # Connections to blade struct parametrization
        self.connect("opt_var.spar_cap_ss_opt", "ps.spar_cap_ss_opt")
        self.connect("opt_var.s_opt_spar_cap_ss", "ps.s_opt_spar_cap_ss")
        self.connect("opt_var.spar_cap_ps_opt", "ps.spar_cap_ps_opt")
        self.connect("opt_var.s_opt_spar_cap_ps", "ps.s_opt_spar_cap_ps")

        self.connect("opt_var.te_ss_opt", "ps.te_ss_opt")
        self.connect("opt_var.s_opt_te_ss", "ps.s_opt_te_ss")
        self.connect("opt_var.te_ps_opt", "ps.te_ps_opt")
        self.connect("opt_var.s_opt_te_ps", "ps.s_opt_te_ps")

        self.connect("outer_shape_bem.s", "ps.s")
        # self.connect('internal_structure_2d_fem.layer_name',      'ps.layer_name')
        self.connect("internal_structure_2d_fem.layer_thickness", "ps.layer_thickness_original")


class Blade_Outer_Shape_BEM(om.Group):
    # Openmdao group with the blade outer shape data coming from the input yaml file.
    def initialize(self):
        self.options.declare("rotorse_options")

    def setup(self):
        rotorse_options = self.options["rotorse_options"]
        n_af_span = rotorse_options["n_af_span"]
        self.n_span = n_span = rotorse_options["n_span"]

        ivc = self.add_subsystem("blade_outer_shape_indep_vars", om.IndepVarComp(), promotes=["*"])
        ivc.add_output(
            "af_position",
            val=np.zeros(n_af_span),
            desc="1D array of the non dimensional positions of the airfoils af_used defined along blade span.",
        )
        ivc.add_output(
            "s_default",
            val=np.zeros(n_span),
            desc="1D array of the non-dimensional spanwise grid defined along blade axis (0-blade root, 1-blade tip)",
        )
        ivc.add_output(
            "chord_yaml", val=np.zeros(n_span), units="m", desc="1D array of the chord values defined along blade span."
        )
        ivc.add_output(
            "twist_yaml",
            val=np.zeros(n_span),
            units="rad",
            desc="1D array of the twist values defined along blade span. The twist is defined positive for negative rotations around the z axis (the same as in BeamDyn).",
        )
        ivc.add_output(
            "pitch_axis_yaml",
            val=np.zeros(n_span),
            desc="1D array of the chordwise position of the pitch axis (0-LE, 1-TE), defined along blade span.",
        )
        ivc.add_output(
            "ref_axis_yaml",
            val=np.zeros((n_span, 3)),
            units="m",
            desc="2D array of the coordinates (x,y,z) of the blade reference axis, defined along blade span. The coordinate system is the one of BeamDyn: it is placed at blade root with x pointing the suction side of the blade, y pointing the trailing edge and z along the blade span. A standard configuration will have negative x values (prebend), if swept positive y values, and positive z values.",
        )

        self.add_subsystem(
            "compute_blade_outer_shape_bem",
            Compute_Blade_Outer_Shape_BEM(rotorse_options=rotorse_options),
            promotes=["*"],
        )


class Compute_Blade_Outer_Shape_BEM(om.ExplicitComponent):
    # Openmdao group with the blade outer shape data coming from the input yaml file.
    def initialize(self):
        self.options.declare("rotorse_options")

    def setup(self):
        rotorse_options = self.options["rotorse_options"]
        n_af_span = rotorse_options["n_af_span"]
        self.n_span = n_span = rotorse_options["n_span"]
        if "n_te_flaps" in rotorse_options.keys():
            n_te_flaps = rotorse_options["n_te_flaps"]
        else:
            n_te_flaps = 0

        self.add_input(
            "s_default",
            val=np.zeros(n_span),
            desc="1D array of the non-dimensional spanwise grid defined along blade axis (0-blade root, 1-blade tip)",
        )
        self.add_input(
            "chord_yaml", val=np.zeros(n_span), units="m", desc="1D array of the chord values defined along blade span."
        )
        self.add_input(
            "twist_yaml",
            val=np.zeros(n_span),
            units="rad",
            desc="1D array of the twist values defined along blade span. The twist is defined positive for negative rotations around the z axis (the same as in BeamDyn).",
        )
        self.add_input(
            "pitch_axis_yaml",
            val=np.zeros(n_span),
            desc="1D array of the chordwise position of the pitch axis (0-LE, 1-TE), defined along blade span.",
        )
        self.add_input(
            "ref_axis_yaml",
            val=np.zeros((n_span, 3)),
            units="m",
            desc="2D array of the coordinates (x,y,z) of the blade reference axis, defined along blade span. The coordinate system is the one of BeamDyn: it is placed at blade root with x pointing the suction side of the blade, y pointing the trailing edge and z along the blade span. A standard configuration will have negative x values (prebend), if swept positive y values, and positive z values.",
        )

        self.add_input(
            "span_end",
            val=np.zeros(n_te_flaps),
            desc="1D array of the positions along blade span where something (a DAC device?) starts and we want a grid point. Only values between 0 and 1 are meaningful.",
        )
        self.add_input(
            "span_ext",
            val=np.zeros(n_te_flaps),
            desc="1D array of the extensions along blade span where something (a DAC device?) lives and we want a grid point. Only values between 0 and 1 are meaningful.",
        )

        self.add_output(
            "s",
            val=np.zeros(n_span),
            desc="1D array of the non-dimensional spanwise grid defined along blade axis (0-blade root, 1-blade tip)",
        )
        self.add_output(
            "chord", val=np.zeros(n_span), units="m", desc="1D array of the chord values defined along blade span."
        )
        self.add_output(
            "twist",
            val=np.zeros(n_span),
            units="rad",
            desc="1D array of the twist values defined along blade span. The twist is defined positive for negative rotations around the z axis (the same as in BeamDyn).",
        )
        self.add_output(
            "pitch_axis",
            val=np.zeros(n_span),
            desc="1D array of the chordwise position of the pitch axis (0-LE, 1-TE), defined along blade span.",
        )
        self.add_output(
            "ref_axis",
            val=np.zeros((n_span, 3)),
            units="m",
            desc="2D array of the coordinates (x,y,z) of the blade reference axis, defined along blade span. The coordinate system is the one of BeamDyn: it is placed at blade root with x pointing the suction side of the blade, y pointing the trailing edge and z along the blade span. A standard configuration will have negative x values (prebend), if swept positive y values, and positive z values.",
        )

    def compute(self, inputs, outputs):

        # If devices are defined along span, manipulate the grid s to always have a grid point where it is needed, and reinterpolate the blade quantities, namely chord, twist, pitch axis, and reference axis
        if len(inputs["span_end"]) > 0:
            nd_span_orig = np.linspace(0.0, 1.0, self.n_span)

            chord_orig = np.interp(nd_span_orig, inputs["s_default"], inputs["chord_yaml"])
            twist_orig = np.interp(nd_span_orig, inputs["s_default"], inputs["twist_yaml"])
            pitch_axis_orig = np.interp(nd_span_orig, inputs["s_default"], inputs["pitch_axis_yaml"])
            ref_axis_orig = np.zeros((self.n_span, 3))
            ref_axis_orig[:, 0] = np.interp(nd_span_orig, inputs["s_default"], inputs["ref_axis_yaml"][:, 0])
            ref_axis_orig[:, 1] = np.interp(nd_span_orig, inputs["s_default"], inputs["ref_axis_yaml"][:, 1])
            ref_axis_orig[:, 2] = np.interp(nd_span_orig, inputs["s_default"], inputs["ref_axis_yaml"][:, 2])

            outputs["s"] = copy.copy(nd_span_orig)

            # Account for start and end positions
            if inputs["span_end"] >= 0.98:
                flap_start = 0.98 - inputs["span_ext"]
                flap_end = 0.98
                # print("WARNING: span_end point reached limits and was set to r/R = 0.98")
            else:
                flap_start = inputs["span_end"] - inputs["span_ext"]
                flap_end = inputs["span_end"]

            idx_flap_start = np.where(np.abs(nd_span_orig - flap_start) == (np.abs(nd_span_orig - flap_start)).min())[
                0
            ][0]
            idx_flap_end = np.where(np.abs(nd_span_orig - flap_end) == (np.abs(nd_span_orig - flap_end)).min())[0][0]
            if idx_flap_start == idx_flap_end:
                idx_flap_end += 1
            outputs["s"][idx_flap_start] = flap_start
            outputs["s"][idx_flap_end] = flap_end
            outputs["chord"] = np.interp(outputs["s"], nd_span_orig, chord_orig)
            outputs["twist"] = np.interp(outputs["s"], nd_span_orig, twist_orig)
            outputs["pitch_axis"] = np.interp(outputs["s"], nd_span_orig, pitch_axis_orig)

            outputs["ref_axis"][:, 0] = np.interp(outputs["s"], nd_span_orig, ref_axis_orig[:, 0])
            outputs["ref_axis"][:, 1] = np.interp(outputs["s"], nd_span_orig, ref_axis_orig[:, 1])
            outputs["ref_axis"][:, 2] = np.interp(outputs["s"], nd_span_orig, ref_axis_orig[:, 2])
        else:
            outputs["s"] = inputs["s_default"]
            outputs["chord"] = inputs["chord_yaml"]
            outputs["twist"] = inputs["twist_yaml"]
            outputs["pitch_axis"] = inputs["pitch_axis_yaml"]
            outputs["ref_axis"] = inputs["ref_axis_yaml"]


class Blade_Interp_Airfoils(om.ExplicitComponent):
    # Openmdao component to interpolate airfoil coordinates and airfoil polars along the span of the blade for a predefined set of airfoils coming from component Airfoils.
    # JPJ: can split this up into multiple components to ease derivative computation
    def initialize(self):
        self.options.declare("rotorse_options")

    def setup(self):
        rotorse_options = self.options["rotorse_options"]
        self.n_af_span = n_af_span = rotorse_options["n_af_span"]
        self.n_span = n_span = rotorse_options["n_span"]
        self.n_af = n_af = rotorse_options["n_af"]  # Number of airfoils
        self.n_aoa = n_aoa = rotorse_options["n_aoa"]  # Number of angle of attacks
        self.n_Re = n_Re = rotorse_options["n_Re"]  # Number of Reynolds, so far hard set at 1
        self.n_tab = n_tab = rotorse_options[
            "n_tab"
        ]  # Number of tabulated data. For distributed aerodynamic control this could be > 1
        self.n_xy = n_xy = rotorse_options["n_xy"]  # Number of coordinate points to describe the airfoil geometry
        self.af_used = rotorse_options["af_used"]  # Names of the airfoils adopted along blade span

        self.add_input(
            "af_position",
            val=np.zeros(n_af_span),
            desc="1D array of the non dimensional positions of the airfoils af_used defined along blade span.",
        )
        self.add_input(
            "s",
            val=np.zeros(n_span),
            desc="1D array of the non-dimensional spanwise grid defined along blade axis (0-blade root, 1-blade tip)",
        )
        self.add_input(
            "pitch_axis",
            val=np.zeros(n_span),
            desc="1D array of the chordwise position of the pitch axis (0-LE, 1-TE), defined along blade span.",
        )
        self.add_input(
            "chord", val=np.zeros(n_span), units="m", desc="1D array of the chord values defined along blade span."
        )

        # Airfoil properties
        self.add_discrete_input("name", val=n_af * [""], desc="1D array of names of airfoils.")
        self.add_input("ac", val=np.zeros(n_af), desc="1D array of the aerodynamic centers of each airfoil.")
        self.add_input("r_thick", val=np.zeros(n_af), desc="1D array of the relative thicknesses of each airfoil.")
        self.add_input(
            "aoa",
            val=np.zeros(n_aoa),
            units="rad",
            desc="1D array of the angles of attack used to define the polars of the airfoils. All airfoils defined in openmdao share this grid.",
        )
        self.add_input(
            "cl",
            val=np.zeros((n_af, n_aoa, n_Re, n_tab)),
            desc="4D array with the lift coefficients of the airfoils. Dimension 0 is along the different airfoils defined in the yaml, dimension 1 is along the angles of attack, dimension 2 is along the Reynolds number, dimension 3 is along the number of tabs, which may describe multiple sets at the same station, for example in presence of a flap.",
        )
        self.add_input(
            "cd",
            val=np.zeros((n_af, n_aoa, n_Re, n_tab)),
            desc="4D array with the drag coefficients of the airfoils. Dimension 0 is along the different airfoils defined in the yaml, dimension 1 is along the angles of attack, dimension 2 is along the Reynolds number, dimension 3 is along the number of tabs, which may describe multiple sets at the same station, for example in presence of a flap.",
        )
        self.add_input(
            "cm",
            val=np.zeros((n_af, n_aoa, n_Re, n_tab)),
            desc="4D array with the moment coefficients of the airfoils. Dimension 0 is along the different airfoils defined in the yaml, dimension 1 is along the angles of attack, dimension 2 is along the Reynolds number, dimension 3 is along the number of tabs, which may describe multiple sets at the same station, for example in presence of a flap.",
        )

        # Airfoil coordinates
        self.add_input(
            "coord_xy",
            val=np.zeros((n_af, n_xy, 2)),
            desc="3D array of the x and y airfoil coordinates of the n_af airfoils.",
        )

        # Polars and coordinates interpolated along span
        self.add_output(
            "r_thick_interp",
            val=np.zeros(n_span),
            desc="1D array of the relative thicknesses of the blade defined along span.",
        )
        self.add_output(
            "ac_interp",
            val=np.zeros(n_span),
            desc="1D array of the aerodynamic center of the blade defined along span.",
        )
        self.add_output(
            "cl_interp",
            val=np.zeros((n_span, n_aoa, n_Re, n_tab)),
            desc="4D array with the lift coefficients of the airfoils. Dimension 0 is along the blade span for n_span stations, dimension 1 is along the angles of attack, dimension 2 is along the Reynolds number, dimension 3 is along the number of tabs, which may describe multiple sets at the same station, for example in presence of a flap.",
        )
        self.add_output(
            "cd_interp",
            val=np.zeros((n_span, n_aoa, n_Re, n_tab)),
            desc="4D array with the drag coefficients of the airfoils. Dimension 0 is along the blade span for n_span stations, dimension 1 is along the angles of attack, dimension 2 is along the Reynolds number, dimension 3 is along the number of tabs, which may describe multiple sets at the same station, for example in presence of a flap.",
        )
        self.add_output(
            "cm_interp",
            val=np.zeros((n_span, n_aoa, n_Re, n_tab)),
            desc="4D array with the moment coefficients of the airfoils. Dimension 0 is along the blade span for n_span stations, dimension 1 is along the angles of attack, dimension 2 is along the Reynolds number, dimension 3 is along the number of tabs, which may describe multiple sets at the same station, for example in presence of a flap.",
        )
        self.add_output(
            "coord_xy_interp",
            val=np.zeros((n_span, n_xy, 2)),
            desc="3D array of the non-dimensional x and y airfoil coordinates of the airfoils interpolated along span for n_span stations. The leading edge is place at x=0 and y=0.",
        )

    def compute(self, inputs, outputs, discrete_inputs, discrete_outputs):

        # Reconstruct the blade relative thickness along span with a pchip
        r_thick_used = np.zeros(self.n_af_span)
        ac_used = np.zeros(self.n_af_span)
        coord_xy_used = np.zeros((self.n_af_span, self.n_xy, 2))
        coord_xy_interp = np.zeros((self.n_span, self.n_xy, 2))
        cl_used = np.zeros((self.n_af_span, self.n_aoa, self.n_Re, self.n_tab))
        cl_interp = np.zeros((self.n_span, self.n_aoa, self.n_Re, self.n_tab))
        cd_used = np.zeros((self.n_af_span, self.n_aoa, self.n_Re, self.n_tab))
        cd_interp = np.zeros((self.n_span, self.n_aoa, self.n_Re, self.n_tab))
        cm_used = np.zeros((self.n_af_span, self.n_aoa, self.n_Re, self.n_tab))
        cm_interp = np.zeros((self.n_span, self.n_aoa, self.n_Re, self.n_tab))

        for i in range(self.n_af_span):
            for j in range(self.n_af):
                if self.af_used[i] == discrete_inputs["name"][j]:
                    r_thick_used[i] = inputs["r_thick"][j]
                    ac_used[i] = inputs["ac"][j]
                    coord_xy_used[i, :, :] = inputs["coord_xy"][j]
                    cl_used[i, :, :, :] = inputs["cl"][j, :, :, :]
                    cd_used[i, :, :, :] = inputs["cd"][j, :, :, :]
                    cm_used[i, :, :, :] = inputs["cm"][j, :, :, :]
                    break

        # Pchip does have an associated derivative method built-in:
        # https://docs.scipy.org/doc/scipy/reference/generated/scipy.interpolate.PchipInterpolator.derivative.html#scipy.interpolate.PchipInterpolator.derivative
        spline = PchipInterpolator
        rthick_spline = spline(inputs["af_position"], r_thick_used)
        ac_spline = spline(inputs["af_position"], ac_used)
        outputs["r_thick_interp"] = rthick_spline(inputs["s"])
        outputs["ac_interp"] = ac_spline(inputs["s"])

        # Spanwise interpolation of the profile coordinates with a pchip
        r_thick_unique, indices = np.unique(r_thick_used, return_index=True)
        profile_spline = spline(r_thick_unique, coord_xy_used[indices, :, :])
        coord_xy_interp = np.flip(profile_spline(np.flip(outputs["r_thick_interp"])), axis=0)

        for i in range(self.n_span):
            # Correction to move the leading edge (min x point) to (0,0)
            af_le = coord_xy_interp[i, np.argmin(coord_xy_interp[i, :, 0]), :]
            coord_xy_interp[i, :, 0] -= af_le[0]
            coord_xy_interp[i, :, 1] -= af_le[1]
            c = max(coord_xy_interp[i, :, 0]) - min(coord_xy_interp[i, :, 0])
            coord_xy_interp[i, :, :] /= c
            # If the rel thickness is smaller than 0.4 apply a trailing ege smoothing step
            if outputs["r_thick_interp"][i] < 0.4:
                coord_xy_interp[i, :, :] = trailing_edge_smoothing(coord_xy_interp[i, :, :])

        pitch_axis = inputs["pitch_axis"]
        chord = inputs["chord"]

        # Spanwise interpolation of the airfoil polars with a pchip
        cl_spline = spline(r_thick_unique, cl_used[indices, :, :, :])
        cl_interp = np.flip(cl_spline(np.flip(outputs["r_thick_interp"])), axis=0)
        cd_spline = spline(r_thick_unique, cd_used[indices, :, :, :])
        cd_interp = np.flip(cd_spline(np.flip(outputs["r_thick_interp"])), axis=0)
        cm_spline = spline(r_thick_unique, cm_used[indices, :, :, :])
        cm_interp = np.flip(cm_spline(np.flip(outputs["r_thick_interp"])), axis=0)

        # Plot interpolated polars
        # for i in range(self.n_span):
        # plt.plot(inputs['aoa'], cl_interp[i,:,0,0], 'b')
        # plt.plot(inputs['aoa'], cd_interp[i,:,0,0], 'r')
        # plt.plot(inputs['aoa'], cm_interp[i,:,0,0], 'k')
        # plt.title(i)
        # plt.show()

        outputs["coord_xy_interp"] = coord_xy_interp
        outputs["cl_interp"] = cl_interp
        outputs["cd_interp"] = cd_interp
        outputs["cm_interp"] = cm_interp

        # # Plot interpolated coordinates
        # import matplotlib.pyplot as plt
        # for i in range(self.n_span):
        #     plt.plot(coord_xy_interp[i,:,0], coord_xy_interp[i,:,1], 'k', label = 'coord_xy_interp')
        #     plt.plot(coord_xy_dim[i,:,0], coord_xy_dim[i,:,1], 'b', label = 'coord_xy_dim')
        #     plt.axis('equal')
        #     plt.title(i)
        #     plt.legend()
        #     plt.show()

        # # Smoothing
        # import matplotlib.pyplot as plt
        # # plt.plot(inputs['s'], inputs['chord'] * outputs['r_thick_interp'])
        # # plt.show()

        # # Absolute Thickness
        # abs_thick_init  = outputs['r_thick_interp']*inputs['chord']
        # s_interp_at     = np.array([0.0, 0.02,  0.1, 0.2, 0.8,  1.0 ])
        # abs_thick_int1  = np.interp(s_interp_at, inputs['s'],abs_thick_init)
        # f_interp2       = PchipInterpolator(s_interp_at,abs_thick_int1)
        # abs_thick_int2  = f_interp2(inputs['s'])

        # # # Relative thickness
        # r_thick_interp   = abs_thick_int2 / inputs['chord']
        # r_thick_airfoils = np.array([0.18, 0.211, 0.241, 0.301, 0.36 , 0.50, 1.00])
        # s_interp_rt      = np.interp(r_thick_airfoils, np.flip(r_thick_interp),np.flip(inputs['s']))
        # f_interp2        = PchipInterpolator(np.flip(s_interp_rt, axis=0),np.flip(r_thick_airfoils, axis=0))
        # r_thick_int2     = f_interp2(inputs['s'])

        # frt, axrt  = plt.subplots(1,1,figsize=(5.3, 4))
        # axrt.plot(inputs['s'], outputs['r_thick_interp']*100., c='k', label='Initial')
        # # axrt.plot(inputs['s'], r_thick_interp * 100., c='b', label='Interp')
        # # axrt.plot(s_interp_rt, r_thick_airfoils * 100., 'og', label='Airfoils')
        # # axrt.plot(inputs['s'], r_thick_int2 * 100., c='g', label='Reconstructed')
        # axrt.set(xlabel='r/R' , ylabel='Relative Thickness (%)')
        # axrt.legend()

        # fat, axat  = plt.subplots(1,1,figsize=(5.3, 4))
        # axat.plot(inputs['s'], abs_thick_init, c='k', label='Initial')
        # # axat.plot(s_interp_at, abs_thick_int1, 'ko', label='Interp Points')
        # # axat.plot(inputs['s'], abs_thick_int2, c='b', label='PCHIP')
        # # axat.plot(inputs['s'], r_thick_int2 * inputs['chord'], c='g', label='Reconstructed')
        # axat.set(xlabel='r/R' , ylabel='Absolute Thickness (m)')
        # axat.legend()
        # plt.show()
        # print(np.flip(s_interp_rt))


class Compute_Coord_XY_Dim(om.ExplicitComponent):
    def initialize(self):
        self.options.declare("rotorse_options")

    def setup(self):
        rotorse_options = self.options["rotorse_options"]
        self.n_span = n_span = rotorse_options["n_span"]
        self.n_xy = n_xy = rotorse_options["n_xy"]  # Number of coordinate points to describe the airfoil geometry

        self.add_input(
            "chord", val=np.zeros(n_span), units="m", desc="1D array of the chord values defined along blade span."
        )
        self.add_input(
            "pitch_axis",
            val=np.zeros(n_span),
            desc="1D array of the chordwise position of the pitch axis (0-LE, 1-TE), defined along blade span.",
        )
        self.add_input(
            "coord_xy_interp",
            val=np.zeros((n_span, n_xy, 2)),
            desc="3D array of the non-dimensional x and y airfoil coordinates of the airfoils interpolated along span for n_span stations. The leading edge is place at x=0 and y=0.",
        )

        self.add_output(
            "coord_xy_dim",
            val=np.zeros((n_span, n_xy, 2)),
            units="m",
            desc="3D array of the dimensional x and y airfoil coordinates of the airfoils interpolated along span for n_span stations. The origin is placed at the pitch axis.",
        )

    def compute(self, inputs, outputs):
        pitch_axis = inputs["pitch_axis"]
        chord = inputs["chord"]
        coord_xy_interp = inputs["coord_xy_interp"]

        coord_xy_dim = copy.copy(coord_xy_interp)
        coord_xy_dim[:, :, 0] -= pitch_axis[:, np.newaxis]
        coord_xy_dim = coord_xy_dim * chord[:, np.newaxis, np.newaxis]

        outputs["coord_xy_dim"] = coord_xy_dim


class INN_Airfoils(om.ExplicitComponent):
    # Openmdao component to run the inverted neural network framework for airfoil design
    def initialize(self):
        self.options.declare("rotorse_options")
        self.options.declare("aero_shape_opt_options")

    def setup(self):
        rotorse_options = self.options["rotorse_options"]
        aero_shape_opt_options = self.options["aero_shape_opt_options"]
        self.n_af_span = n_af_span = rotorse_options["n_af_span"]
        self.n_span = n_span = rotorse_options["n_span"]
        self.n_af = n_af = rotorse_options["n_af"]  # Number of airfoils
        self.n_aoa = n_aoa = rotorse_options["n_aoa"]  # Number of angle of attacks
        self.n_Re = n_Re = rotorse_options["n_Re"]  # Number of Reynolds, so far hard set at 1
        self.n_tab = n_tab = rotorse_options[
            "n_tab"
        ]  # Number of tabulated data. For distributed aerodynamic control this could be > 1
        self.n_xy = n_xy = rotorse_options["n_xy"]  # Number of coordinate points to describe the airfoil geometry
        self.af_used = rotorse_options["af_used"]  # Names of the airfoils adopted along blade span

        # Polars and coordinates interpolated along span
        self.add_input(
            "s",
            val=np.zeros(n_span),
            desc="1D array of the non-dimensional spanwise grid defined along blade axis (0-blade root, 1-blade tip)",
        )
        self.add_input(
            "r_thick_interp_yaml",
            val=np.zeros(n_span),
            desc="1D array of the relative thicknesses of the blade defined along span.",
        )
        self.add_input(
            "ac_interp_yaml",
            val=np.zeros(n_span),
            desc="1D array of the aerodynamic center of the blade defined along span.",
        )
        self.add_input(
            "aoa",
            val=np.zeros(n_aoa),
            units="rad",
            desc="1D array of the angles of attack used to define the polars of the airfoils. All airfoils defined in openmdao share this grid.",
        )
        self.add_input(
            "cl_interp_yaml",
            val=np.zeros((n_span, n_aoa, n_Re, n_tab)),
            desc="4D array with the lift coefficients of the airfoils. Dimension 0 is along the blade span for n_span stations, dimension 1 is along the angles of attack, dimension 2 is along the Reynolds number, dimension 3 is along the number of tabs, which may describe multiple sets at the same station, for example in presence of a flap.",
        )
        self.add_input(
            "cd_interp_yaml",
            val=np.zeros((n_span, n_aoa, n_Re, n_tab)),
            desc="4D array with the drag coefficients of the airfoils. Dimension 0 is along the blade span for n_span stations, dimension 1 is along the angles of attack, dimension 2 is along the Reynolds number, dimension 3 is along the number of tabs, which may describe multiple sets at the same station, for example in presence of a flap.",
        )
        self.add_input(
            "cm_interp_yaml",
            val=np.zeros((n_span, n_aoa, n_Re, n_tab)),
            desc="4D array with the moment coefficients of the airfoils. Dimension 0 is along the blade span for n_span stations, dimension 1 is along the angles of attack, dimension 2 is along the Reynolds number, dimension 3 is along the number of tabs, which may describe multiple sets at the same station, for example in presence of a flap.",
        )
        self.add_input(
            "coord_xy_interp_yaml",
            val=np.zeros((n_span, n_xy, 2)),
            desc="3D array of the non-dimensional x and y airfoil coordinates of the airfoils interpolated along span for n_span stations. The leading edge is place at x=0 and y=0.",
        )
        self.add_input("s_opt_r_thick", val=np.ones(aero_shape_opt_options["t/c"]["n_opt"]))
        self.add_input(
            "r_thick_opt",
            val=np.ones(aero_shape_opt_options["t/c"]["n_opt"]),
        )
        self.add_input("s_opt_L_D", val=np.ones(aero_shape_opt_options["L/D"]["n_opt"]))
        self.add_input(
            "L_D_opt",
            val=np.ones(aero_shape_opt_options["L/D"]["n_opt"]),
        )
        self.add_input("s_opt_c_d", val=np.ones(aero_shape_opt_options["c_d"]["n_opt"]))
        self.add_input(
            "c_d_opt",
            val=np.ones(aero_shape_opt_options["c_d"]["n_opt"]),
        )
        self.add_input("s_opt_stall_margin", val=np.ones(aero_shape_opt_options["stall_margin"]["n_opt"]))
        self.add_input(
            "stall_margin_opt",
            val=np.ones(aero_shape_opt_options["stall_margin"]["n_opt"]),
<<<<<<< HEAD
=======
            units='rad',
>>>>>>> 40f9fc8b
        )
        self.add_input(
            "chord", val=np.zeros(n_span), units="m", desc="1D array of the chord values defined along blade span."
        )
        self.add_input("Re", val=np.zeros(n_span), desc="Reynolds number at each blade airfoil location.")
        self.add_input("rated_TSR", val=0.0, desc="Constant tip speed ratio in region II.")

        self.add_input(
            "hub_radius",
            val=0.0,
            units="m",
            desc="Radius of the hub. It defines the distance of the blade root from the rotor center along the coned line.",
        )
        self.add_input(
            "rotor_diameter",
            val=0.0,
            units="m",
            desc="Diameter of the rotor specified by the user. It is defined as two times the blade length plus the hub diameter.",
        )

        # Airfoil coordinates
        self.add_output(
            "coord_xy_interp",
            val=np.zeros((n_span, n_xy, 2)),
            desc="3D array of the x and y airfoil coordinates of the n_af airfoils.",
        )
        self.add_output(
            "cl_interp",
            val=np.zeros((n_span, n_aoa, n_Re, n_tab)),
            desc="4D array with the lift coefficients of the airfoils. Dimension 0 is along the blade span for n_span stations, dimension 1 is along the angles of attack, dimension 2 is along the Reynolds number, dimension 3 is along the number of tabs, which may describe multiple sets at the same station, for example in presence of a flap.",
        )
        self.add_output(
            "cd_interp",
            val=np.zeros((n_span, n_aoa, n_Re, n_tab)),
            desc="4D array with the drag coefficients of the airfoils. Dimension 0 is along the blade span for n_span stations, dimension 1 is along the angles of attack, dimension 2 is along the Reynolds number, dimension 3 is along the number of tabs, which may describe multiple sets at the same station, for example in presence of a flap.",
        )
        self.add_output(
            "aoa_inn",
            val=np.pi * np.ones(n_span),
            desc="1D array with the operational angles of attack prescribed by the INN for the airfoils along blade span.",
            units = "rad",
        )

        self.inn = INN()

    def compute(self, inputs, outputs):
        # Interpolate t/c and L/D from opt grid to full grid
        spline = PchipInterpolator
        r_thick_spline = spline(inputs["s_opt_r_thick"], inputs["r_thick_opt"])
        r_thick = r_thick_spline(inputs["s"])
        L_D_spline = spline(inputs["s_opt_L_D"], inputs["L_D_opt"])
        L_D = L_D_spline(inputs["s"])
        c_d_spline = spline(inputs["s_opt_c_d"], inputs["c_d_opt"])
        c_d = c_d_spline(inputs["s"])
        stall_margin_spline = spline(inputs["s_opt_stall_margin"], inputs["stall_margin_opt"])
        stall_margin = stall_margin_spline(inputs["s"])

        # Find indices for start and end of the optimization
        max_t_c = self.options["rotorse_options"]["inn_af_max_t/c"]
        min_t_c = self.options["rotorse_options"]["inn_af_min_t/c"]
        indices = np.argwhere(np.logical_and(r_thick > min_t_c, r_thick < max_t_c))
        indices = list(np.squeeze(indices))

        # Copy in all airfoil coordinates across the span as a starting point.
        # Some of these will be overwritten by the INN.
        outputs["coord_xy_interp"] = inputs["coord_xy_interp_yaml"]

        outputs["cl_interp"] = inputs["cl_interp_yaml"]
        outputs["cd_interp"] = inputs["cd_interp_yaml"]

        print()
        print("Performing INN analysis for these indices:")
        print(indices)

        for i in indices:
            Re = inputs["Re"][i]
            if Re < 100.0:
                Re = 9.0e6
            print(f"Querying INN at L/D {L_D[i]} and Reynolds {Re}")
            try:
<<<<<<< HEAD
                cst, alpha = self.inn.inverse_design(
=======
                # print("CD", c_d[i])
                cst, alpha_inn = inn.inverse_design(
>>>>>>> 40f9fc8b
                    c_d[i], L_D[i], np.rad2deg(stall_margin[i]), r_thick[i], Re, N=1, process_samples=True, z=314
                )
            except:
                raise Exception("The INN for airfoil design failed in the inverse mode")
            alpha = np.arange(-4, 20, 0.25)
            try:
                cd, cl = self.inn.generate_polars(cst, Re, alpha=alpha)
            except:
                raise Exception("The INN for airfoil design failed in the forward mode")

            print(f"inverse design completed for index {i} with a thickness of {r_thick[i]}")

            for af_cst in cst:
                x, y = utils.get_airfoil_shape(af_cst)

                points = np.column_stack((x, y))
                # Check that airfoil points are declared from the TE suction side to TE pressure side
                idx_le = np.argmin(points[:, 0])
                if np.mean(points[:idx_le, 1]) > 0.0:
                    points = np.flip(points, axis=0)

                # Remap points using class AirfoilShape
                af = AirfoilShape(points=points)
                af.redistribute(self.n_xy, even=False, dLE=True)
                s = af.s
                af_points = af.points

                # Add trailing edge point if not defined
                if [1, 0] not in af_points.tolist():
                    af_points[:, 0] -= af_points[np.argmin(af_points[:, 0]), 0]
                c = max(af_points[:, 0]) - min(af_points[:, 0])
                af_points[:, :] /= c

                outputs["coord_xy_interp"][i, :, :] = af_points

            inn_polar = Polar(Re, alpha, cl[0, :], cd[0, :], np.zeros_like(cl[0, :]))
            polar3d = inn_polar.correction3D(inputs["s"][i], inputs["chord"][i] / 121.1, inputs["rated_TSR"])
            cdmax = 1.5
            polar = polar3d.extrapolate(cdmax)  # Extrapolate polars for alpha between -180 deg and 180 deg

            cl_interp = np.interp(np.degrees(inputs["aoa"]), polar.alpha, polar.cl)
            cd_interp = np.interp(np.degrees(inputs["aoa"]), polar.alpha, polar.cd)
            cm_interp = np.interp(np.degrees(inputs["aoa"]), polar.alpha, polar.cm)

            for j in range(self.n_Re):
                outputs["cl_interp"][i, :, j, 0] = cl_interp
                outputs["cd_interp"][i, :, j, 0] = cd_interp

            outputs["aoa_inn"][i] = np.deg2rad(alpha_inn)

            # ======================

            # x, y = inputs["coord_xy_interp_yaml"][i, :, 0], inputs["coord_xy_interp_yaml"][i, :, 1]
            #
            # points = np.column_stack((x, y))
            # # Check that airfoil points are declared from the TE suction side to TE pressure side
            # idx_le = np.argmin(points[:, 0])
            # if np.mean(points[:idx_le, 1]) > 0.0:
            #     points = np.flip(points, axis=0)
            #
            # # Remap points using class AirfoilShape
            # af = AirfoilShape(points=points)
            # af.redistribute(200, even=False, dLE=True)
            # s = af.s
            # af_points = af.points
            #
            # yaml_airfoil = AirfoilShape_cst(xco=af_points[:, 0], yco=af_points[:, 1])
            # cst_new = CSTAirfoil(yaml_airfoil)
            # cst = np.concatenate((cst_new.cst, [yaml_airfoil.te_lower], [yaml_airfoil.te_upper]), axis=0)
            #
            # cd_new, cl_new = self.inn.generate_polars(cst, Re, alpha=alpha)
            #
            # inn_polar = Polar(Re, alpha, cl_new[0, :], cd_new[0, :], np.zeros_like(cl_new[0, :]))
            # polar3d = inn_polar.correction3D(
            #     inputs["s"][i], inputs["chord"][i] / 121.1, inputs["rated_TSR"]
            # )  # 121.1 comes from the diameter or something
            # cdmax = 1.5
            # polar = polar3d.extrapolate(cdmax)  # Extrapolate polars for alpha between -180 deg and 180 deg
            #
            # cl_interp_new = np.interp(np.degrees(inputs["aoa"]), polar.alpha, polar.cl)
            # cd_interp_new = np.interp(np.degrees(inputs["aoa"]), polar.alpha, polar.cd)
            # cm_interp_new = np.interp(np.degrees(inputs["aoa"]), polar.alpha, polar.cm)
            #
            # f, ax = plt.subplots(4, 1, figsize=(5.3, 10))
            #
            # ax[0].plot(inputs["aoa"] * 180.0 / np.pi, cl_interp, label="INN")
            # ax[0].plot(inputs["aoa"] * 180.0 / np.pi, inputs["cl_interp_yaml"][i, :, 0, 0], label="yaml")
            # # ax[0].plot(inputs["aoa"] * 180. / np.pi, cl_interp_new, label="yaml")
            # ax[0].grid(color=[0.8, 0.8, 0.8], linestyle="--")
            # ax[0].legend()
            # ax[0].set_ylabel("CL (-)", fontweight="bold")
            # ax[0].set_title("Span Location {:2.2%}".format(inputs["s"][i]), fontweight="bold")
            # ax[0].set_ylim(-1.0, 2.5)
            # ax[0].set_xlim(left=-4, right=20)
            #
            # ax[1].semilogy(inputs["aoa"] * 180.0 / np.pi, cd_interp, label="INN")
            # ax[1].semilogy(inputs["aoa"] * 180.0 / np.pi, inputs["cd_interp_yaml"][i, :, 0, 0], label="yaml")
            # # ax[1].semilogy(inputs["aoa"] * 180. / np.pi, cd_interp_new, label="yaml")
            # ax[1].grid(color=[0.8, 0.8, 0.8], linestyle="--")
            # ax[1].set_ylabel("CD (-)", fontweight="bold")
            # ax[1].set_ylim(0.005, 0.2)
            # ax[1].set_xlim(left=-4, right=20)
            #
            # ax[2].plot(inputs["aoa"] * 180.0 / np.pi, cl_interp / cd_interp, label="INN")
            # ax[2].plot(
            #     inputs["aoa"] * 180.0 / np.pi,
            #     inputs["cl_interp_yaml"][i, :, 0, 0] / inputs["cd_interp_yaml"][i, :, 0, 0],
            #     label="yaml",
            # )
            # # ax[2].plot(inputs["aoa"] * 180. / np.pi, cl_interp_new / cd_interp_new, label="yaml")
            # ax[2].grid(color=[0.8, 0.8, 0.8], linestyle="--")
            # ax[2].set_ylabel("CL/CD (-)", fontweight="bold")
            # ax[2].set_xlabel("Angles of Attack (deg)", fontweight="bold")
            # ax[2].set_xlim(left=-4, right=20)
            # ax[2].set_ylim(top=150, bottom=-40)
            #
            # yaml_xy = inputs["coord_xy_interp_yaml"][i]
            # cst_xy = outputs["coord_xy_interp"][i, :, :]
            #
            # ax[3].plot(cst_xy[:, 0], cst_xy[:, 1], label="INN")
            # ax[3].plot(yaml_xy[:, 0], yaml_xy[:, 1], label="yaml")
            # ax[3].grid(color=[0.8, 0.8, 0.8], linestyle="--")
            # ax[3].set_ylabel("y-coord", fontweight="bold")
            # ax[3].set_xlabel("x-coord", fontweight="bold")
            # ax[3].set_xlim(left=0.0, right=1.0)
            # ax[3].set_ylim(top=0.2, bottom=-0.2)
            #
            # plt.tight_layout()
            #
            # plt.savefig(f"airfoil_comparison_{i}.png")
            # plt.close()


class Blade_Lofted_Shape(om.ExplicitComponent):
    # Openmdao component to generate the x, y, z coordinates of the points describing the blade outer shape.
    def initialize(self):
        self.options.declare("rotorse_options")

    def setup(self):
        rotorse_options = self.options["rotorse_options"]
        self.n_span = n_span = rotorse_options["n_span"]
        self.n_xy = n_xy = rotorse_options["n_xy"]  # Number of coordinate points to describe the airfoil geometry

        self.add_input(
            "s",
            val=np.zeros(n_span),
            desc="1D array of the non-dimensional spanwise grid defined along blade axis (0-blade root, 1-blade tip)",
        )
        self.add_input(
            "twist",
            val=np.zeros(n_span),
            units="rad",
            desc="1D array of the twist values defined along blade span. The twist is defined positive for negative rotations around the z axis (the same as in BeamDyn).",
        )
        self.add_input(
            "ref_axis",
            val=np.zeros((n_span, 3)),
            units="m",
            desc="2D array of the coordinates (x,y,z) of the blade reference axis, defined along blade span. The coordinate system is the one of BeamDyn: it is placed at blade root with x pointing the suction side of the blade, y pointing the trailing edge and z along the blade span. A standard configuration will have negative x values (prebend), if swept positive y values, and positive z values.",
        )

        self.add_input(
            "coord_xy_dim",
            val=np.zeros((n_span, n_xy, 2)),
            units="m",
            desc="3D array of the dimensional x and y airfoil coordinates of the airfoils interpolated along span for n_span stations. The origin is placed at the pitch axis.",
        )

        self.add_output(
            "coord_xy_dim_twisted",
            val=np.zeros((n_span, n_xy, 2)),
            units="m",
            desc="3D array of the dimensional x and y airfoil coordinates of the airfoils interpolated along span for n_span stations. The origin is placed at the pitch axis.",
        )
        self.add_output(
            "3D_shape",
            val=np.zeros((n_span * n_xy, 4)),
            units="m",
            desc="4D array of the s, and x, y, and z coordinates of the points describing the outer shape of the blade. The coordinate system is the one of BeamDyn: it is placed at blade root with x pointing the suction side of the blade, y pointing the trailing edge and z along the blade span. A standard configuration will have negative x values (prebend), if swept positive y values, and positive z values.",
        )

    def compute(self, inputs, outputs):

        for i in range(self.n_span):
            x = inputs["coord_xy_dim"][i, :, 0]
            y = inputs["coord_xy_dim"][i, :, 1]
            outputs["coord_xy_dim_twisted"][i, :, 0] = x * np.cos(inputs["twist"][i]) - y * np.sin(inputs["twist"][i])
            outputs["coord_xy_dim_twisted"][i, :, 1] = y * np.cos(inputs["twist"][i]) + x * np.sin(inputs["twist"][i])

        k = 0
        for i in range(self.n_span):
            for j in range(self.n_xy):
                outputs["3D_shape"][k, :] = np.array(
                    [k, outputs["coord_xy_dim_twisted"][i, j, 1], outputs["coord_xy_dim_twisted"][i, j, 0], 0.0]
                ) + np.hstack([0, inputs["ref_axis"][i, :]])
                k = k + 1

        np.savetxt(
            "3d_xyz_nrel5mw.dat",
            outputs["3D_shape"],
            header="\t point number [-]\t\t\t\t x [m] \t\t\t\t\t y [m]  \t\t\t\t z [m] \t\t\t\t The coordinate system follows the BeamDyn one.",
        )

        import matplotlib.pyplot as plt

        for i in range(self.n_span):
            plt.plot(outputs["coord_xy_dim_twisted"][i, :, 0], outputs["coord_xy_dim_twisted"][i, :, 1], "k")
            plt.axis("equal")
            plt.title(i)
            plt.show()

        import matplotlib.pyplot as plt
        from mpl_toolkits.mplot3d import Axes3D

        fig = plt.figure()
        ax = fig.add_subplot(111, projection="3d")
        ax.plot(outputs["3D_shape"][:, 1], outputs["3D_shape"][:, 2], outputs["3D_shape"][:, 3])
        plt.show()


class Blade_Internal_Structure_2D_FEM(om.Group):
    # Openmdao group with the blade internal structure data coming from the input yaml file.
    def initialize(self):
        self.options.declare("rotorse_options")

    def setup(self):
        rotorse_options = self.options["rotorse_options"]
        self.n_span = n_span = rotorse_options["n_span"]
        self.n_webs = n_webs = rotorse_options["n_webs"]
        self.n_layers = n_layers = rotorse_options["n_layers"]
        self.n_xy = n_xy = rotorse_options["n_xy"]  # Number of coordinate points to describe the airfoil geometry

        ivc = self.add_subsystem("blade_2dfem_indep_vars", om.IndepVarComp(), promotes=["*"])
        ivc.add_output(
            "layer_web",
            val=np.zeros(n_layers),
            desc="1D array of the web id the layer is associated to. If the layer is on the outer profile, this entry can simply stay equal to zero.",
        )
        ivc.add_output(
            "layer_thickness",
            val=np.zeros((n_layers, n_span)),
            units="m",
            desc="2D array of the thickness of the layers of the blade structure. The first dimension represents each layer, the second dimension represents each entry along blade span.",
        )
        ivc.add_output(
            "layer_midpoint_nd",
            val=np.zeros((n_layers, n_span)),
            desc="2D array of the non-dimensional midpoint defined along the outer profile of a layer. The first dimension represents each layer, the second dimension represents each entry along blade span.",
        )
        ivc.add_discrete_output(
            "layer_side",
            val=n_layers * [""],
            desc="1D array setting whether the layer is on the suction or pressure side. This entry is only used if definition_layer is equal to 1 or 2.",
        )
        ivc.add_discrete_output(
            "definition_web",
            val=np.zeros(n_webs),
            desc="1D array of flags identifying how webs are specified in the yaml. 1) offset+rotation=twist 2) offset+rotation",
        )
        ivc.add_discrete_output(
            "definition_layer",
            val=np.zeros(n_layers),
            desc="1D array of flags identifying how layers are specified in the yaml. 1) all around (skin, paint, ) 2) offset+rotation twist+width (spar caps) 3) offset+user defined rotation+width 4) midpoint TE+width (TE reinf) 5) midpoint LE+width (LE reinf) 6) layer position fixed to other layer (core fillers) 7) start and width 8) end and width 9) start and end nd 10) web layer",
        )
        ivc.add_discrete_output(
            "index_layer_start", val=np.zeros(n_layers), desc="Index used to fix a layer to another"
        )
        ivc.add_discrete_output("index_layer_end", val=np.zeros(n_layers), desc="Index used to fix a layer to another")

        ivc.add_output(
            "web_start_nd_yaml",
            val=np.zeros((n_webs, n_span)),
            desc="2D array of the non-dimensional start point defined along the outer profile of a web. The TE suction side is 0, the TE pressure side is 1. The first dimension represents each web, the second dimension represents each entry along blade span.",
        )
        ivc.add_output(
            "web_end_nd_yaml",
            val=np.zeros((n_webs, n_span)),
            desc="2D array of the non-dimensional end point defined along the outer profile of a web. The TE suction side is 0, the TE pressure side is 1. The first dimension represents each web, the second dimension represents each entry along blade span.",
        )
        ivc.add_output(
            "web_rotation_yaml",
            val=np.zeros((n_webs, n_span)),
            units="rad",
            desc="2D array of the rotation angle of the shear webs in respect to the chord line. The first dimension represents each shear web, the second dimension represents each entry along blade span. If the rotation is equal to negative twist +- a constant, then the web is built straight.",
        )
        ivc.add_output(
            "web_offset_y_pa_yaml",
            val=np.zeros((n_webs, n_span)),
            units="m",
            desc="2D array of the offset along the y axis to set the position of the shear webs. Positive values move the web towards the trailing edge, negative values towards the leading edge. The first dimension represents each shear web, the second dimension represents each entry along blade span.",
        )
        ivc.add_output(
            "layer_rotation_yaml",
            val=np.zeros((n_layers, n_span)),
            units="rad",
            desc="2D array of the rotation angle of a layer in respect to the chord line. The first dimension represents each layer, the second dimension represents each entry along blade span. If the rotation is equal to negative twist +- a constant, then the layer is built straight.",
        )
        ivc.add_output(
            "layer_start_nd_yaml",
            val=np.zeros((n_layers, n_span)),
            desc="2D array of the non-dimensional start point defined along the outer profile of a layer. The TE suction side is 0, the TE pressure side is 1. The first dimension represents each layer, the second dimension represents each entry along blade span.",
        )
        ivc.add_output(
            "layer_end_nd_yaml",
            val=np.zeros((n_layers, n_span)),
            desc="2D array of the non-dimensional end point defined along the outer profile of a layer. The TE suction side is 0, the TE pressure side is 1. The first dimension represents each layer, the second dimension represents each entry along blade span.",
        )
        ivc.add_output(
            "layer_offset_y_pa_yaml",
            val=np.zeros((n_layers, n_span)),
            units="m",
            desc="2D array of the offset along the y axis to set the position of a layer. Positive values move the layer towards the trailing edge, negative values towards the leading edge. The first dimension represents each layer, the second dimension represents each entry along blade span.",
        )
        ivc.add_output(
            "layer_width_yaml",
            val=np.zeros((n_layers, n_span)),
            units="m",
            desc="2D array of the width along the outer profile of a layer. The first dimension represents each layer, the second dimension represents each entry along blade span.",
        )

        ivc.add_output(
            "joint_position",
            val=0.0,
            desc="Spanwise position of the segmentation joint.",
        )
        ivc.add_output("joint_mass", val=0.0, desc="Mass of the joint.")
        ivc.add_output("joint_cost", val=0.0, units="USD", desc="Cost of the joint.")

        ivc.add_output("d_f", val=0.0, units="m", desc="Diameter of the fastener")
        ivc.add_output("sigma_max", val=0.0, units="Pa", desc="Max stress on bolt")

        self.add_subsystem(
            "compute_internal_structure_2d_fem",
            Compute_Blade_Internal_Structure_2D_FEM(rotorse_options=rotorse_options),
            promotes=["*"],
        )


class Compute_Blade_Internal_Structure_2D_FEM(om.ExplicitComponent):
    def initialize(self):
        self.options.declare("rotorse_options")

    def setup(self):
        rotorse_options = self.options["rotorse_options"]
        self.n_span = n_span = rotorse_options["n_span"]
        self.n_webs = n_webs = rotorse_options["n_webs"]
        self.n_layers = n_layers = rotorse_options["n_layers"]
        self.n_xy = n_xy = rotorse_options["n_xy"]  # Number of coordinate points to describe the airfoil geometry

        # From user defined yaml
        self.add_input(
            "s",
            val=np.zeros(n_span),
            desc="1D array of the non-dimensional spanwise grid defined along blade axis (0-blade root, 1-blade tip)",
        )
        self.add_input(
            "web_rotation_yaml",
            val=np.zeros((n_webs, n_span)),
            units="rad",
            desc="2D array of the rotation angle of the shear webs in respect to the chord line. The first dimension represents each shear web, the second dimension represents each entry along blade span. If the rotation is equal to negative twist +- a constant, then the web is built straight.",
        )
        self.add_input(
            "web_offset_y_pa_yaml",
            val=np.zeros((n_webs, n_span)),
            units="m",
            desc="2D array of the offset along the y axis to set the position of the shear webs. Positive values move the web towards the trailing edge, negative values towards the leading edge. The first dimension represents each shear web, the second dimension represents each entry along blade span.",
        )
        self.add_input(
            "web_start_nd_yaml",
            val=np.zeros((n_webs, n_span)),
            desc="2D array of the non-dimensional start point defined along the outer profile of a web. The TE suction side is 0, the TE pressure side is 1. The first dimension represents each web, the second dimension represents each entry along blade span.",
        )
        self.add_input(
            "web_end_nd_yaml",
            val=np.zeros((n_webs, n_span)),
            desc="2D array of the non-dimensional end point defined along the outer profile of a web. The TE suction side is 0, the TE pressure side is 1. The first dimension represents each web, the second dimension represents each entry along blade span.",
        )

        self.add_input(
            "layer_web",
            val=np.zeros(n_layers),
            desc="1D array of the web id the layer is associated to. If the layer is on the outer profile, this entry can simply stay equal to zero.",
        )
        self.add_input(
            "layer_thickness",
            val=np.zeros((n_layers, n_span)),
            units="m",
            desc="2D array of the thickness of the layers of the blade structure. The first dimension represents each layer, the second dimension represents each entry along blade span.",
        )
        self.add_input(
            "layer_rotation_yaml",
            val=np.zeros((n_layers, n_span)),
            units="rad",
            desc="2D array of the rotation angle of a layer in respect to the chord line. The first dimension represents each layer, the second dimension represents each entry along blade span. If the rotation is equal to negative twist +- a constant, then the layer is built straight.",
        )
        self.add_input(
            "layer_offset_y_pa_yaml",
            val=np.zeros((n_layers, n_span)),
            units="m",
            desc="2D array of the offset along the y axis to set the position of a layer. Positive values move the layer towards the trailing edge, negative values towards the leading edge. The first dimension represents each layer, the second dimension represents each entry along blade span.",
        )
        self.add_input(
            "layer_width_yaml",
            val=np.zeros((n_layers, n_span)),
            units="m",
            desc="2D array of the width along the outer profile of a layer. The first dimension represents each layer, the second dimension represents each entry along blade span.",
        )
        self.add_input(
            "layer_midpoint_nd",
            val=np.zeros((n_layers, n_span)),
            desc="2D array of the non-dimensional midpoint defined along the outer profile of a layer. The first dimension represents each layer, the second dimension represents each entry along blade span.",
        )
        self.add_discrete_input(
            "layer_side",
            val=n_layers * [""],
            desc="1D array setting whether the layer is on the suction or pressure side. This entry is only used if definition_layer is equal to 1 or 2.",
        )
        self.add_input(
            "layer_start_nd_yaml",
            val=np.zeros((n_layers, n_span)),
            desc="2D array of the non-dimensional start point defined along the outer profile of a layer. The TE suction side is 0, the TE pressure side is 1. The first dimension represents each layer, the second dimension represents each entry along blade span.",
        )
        self.add_input(
            "layer_end_nd_yaml",
            val=np.zeros((n_layers, n_span)),
            desc="2D array of the non-dimensional end point defined along the outer profile of a layer. The TE suction side is 0, the TE pressure side is 1. The first dimension represents each layer, the second dimension represents each entry along blade span.",
        )
        self.add_discrete_input(
            "definition_web",
            val=np.zeros(n_webs),
            desc="1D array of flags identifying how webs are specified in the yaml. 1) offset+rotation=twist 2) offset+rotation",
        )
        self.add_discrete_input(
            "definition_layer",
            val=np.zeros(n_layers),
            desc="1D array of flags identifying how layers are specified in the yaml. 1) all around (skin, paint, ) 2) offset+rotation twist+width (spar caps) 3) offset+user defined rotation+width 4) midpoint TE+width (TE reinf) 5) midpoint LE+width (LE reinf) 6) layer position fixed to other layer (core fillers) 7) start and width 8) end and width 9) start and end nd 10) web layer",
        )
        self.add_discrete_input(
            "index_layer_start", val=np.zeros(n_layers), desc="Index used to fix a layer to another"
        )
        self.add_discrete_input("index_layer_end", val=np.zeros(n_layers), desc="Index used to fix a layer to another")

        # From blade outer shape
        self.add_input(
            "coord_xy_dim",
            val=np.zeros((n_span, n_xy, 2)),
            units="m",
            desc="3D array of the dimensional x and y airfoil coordinates of the airfoils interpolated along span for n_span stations. The origin is placed at the pitch axis.",
        )
        self.add_input(
            "twist",
            val=np.zeros(n_span),
            units="rad",
            desc="1D array of the twist values defined along blade span. The twist is defined positive for negative rotations around the z axis (the same as in BeamDyn).",
        )
        self.add_input(
            "chord", val=np.zeros(n_span), units="m", desc="1D array of the chord values defined along blade span."
        )
        self.add_input(
            "pitch_axis",
            val=np.zeros(n_span),
            desc="1D array of the chordwise position of the pitch axis (0-LE, 1-TE), defined along blade span.",
        )

        self.add_output(
            "web_rotation",
            val=np.zeros((n_webs, n_span)),
            units="rad",
            desc="2D array of the rotation angle of the shear webs in respect to the chord line. The first dimension represents each shear web, the second dimension represents each entry along blade span. If the rotation is equal to negative twist +- a constant, then the web is built straight.",
        )
        self.add_output(
            "web_start_nd",
            val=np.zeros((n_webs, n_span)),
            desc="2D array of the non-dimensional start point defined along the outer profile of a web. The TE suction side is 0, the TE pressure side is 1. The first dimension represents each web, the second dimension represents each entry along blade span.",
        )
        self.add_output(
            "web_end_nd",
            val=np.zeros((n_webs, n_span)),
            desc="2D array of the non-dimensional end point defined along the outer profile of a web. The TE suction side is 0, the TE pressure side is 1. The first dimension represents each web, the second dimension represents each entry along blade span.",
        )
        self.add_output(
            "web_offset_y_pa",
            val=np.zeros((n_webs, n_span)),
            units="m",
            desc="2D array of the offset along the y axis to set the position of the shear webs. Positive values move the web towards the trailing edge, negative values towards the leading edge. The first dimension represents each shear web, the second dimension represents each entry along blade span.",
        )
        self.add_output(
            "layer_rotation",
            val=np.zeros((n_layers, n_span)),
            units="rad",
            desc="2D array of the rotation angle of a layer in respect to the chord line. The first dimension represents each layer, the second dimension represents each entry along blade span. If the rotation is equal to negative twist +- a constant, then the layer is built straight.",
        )
        self.add_output(
            "layer_start_nd",
            val=np.zeros((n_layers, n_span)),
            desc="2D array of the non-dimensional start point defined along the outer profile of a layer. The TE suction side is 0, the TE pressure side is 1. The first dimension represents each layer, the second dimension represents each entry along blade span.",
        )
        self.add_output(
            "layer_end_nd",
            val=np.zeros((n_layers, n_span)),
            desc="2D array of the non-dimensional end point defined along the outer profile of a layer. The TE suction side is 0, the TE pressure side is 1. The first dimension represents each layer, the second dimension represents each entry along blade span.",
        )
        self.add_output(
            "layer_offset_y_pa",
            val=np.zeros((n_layers, n_span)),
            units="m",
            desc="2D array of the offset along the y axis to set the position of a layer. Positive values move the layer towards the trailing edge, negative values towards the leading edge. The first dimension represents each layer, the second dimension represents each entry along blade span.",
        )
        self.add_output(
            "layer_width",
            val=np.zeros((n_layers, n_span)),
            units="m",
            desc="2D array of the width along the outer profile of a layer. The first dimension represents each layer, the second dimension represents each entry along blade span.",
        )

        # # These outputs don't depend on anything and should be refactored to be
        # # outputs that come from an om.IndepVarComp.
        # self.declare_partials('definition_layer', '*', dependent=False)
        # self.declare_partials('layer_offset_y_pa', '*', dependent=False)
        # self.declare_partials('layer_thickness', '*', dependent=False)
        # self.declare_partials('layer_web', '*', dependent=False)
        # self.declare_partials('layer_width', '*', dependent=False)
        # self.declare_partials('s', '*', dependent=False)
        # self.declare_partials('web_offset_y_pa', '*', dependent=False)

        # self.declare_partials('layer_end_nd', ['coord_xy_dim', 'twist'], method='fd')
        # self.declare_partials('layer_midpoint_nd', ['coord_xy_dim'], method='fd')
        # self.declare_partials('layer_rotation', ['twist'], method='fd')
        # self.declare_partials('layer_start_nd', ['coord_xy_dim', 'twist'], method='fd')
        # self.declare_partials('web_end_nd', ['coord_xy_dim', 'twist'], method='fd')
        # self.declare_partials('web_rotation', ['twist'], method='fd')
        # self.declare_partials('web_start_nd', ['coord_xy_dim', 'twist'], method='fd')

    def compute(self, inputs, outputs, discrete_inputs, discrete_outputs):

        # Initialize temporary arrays for the outputs
        web_rotation = np.zeros((self.n_webs, self.n_span))
        layer_rotation = np.zeros((self.n_layers, self.n_span))
        web_start_nd = np.zeros((self.n_webs, self.n_span))
        web_end_nd = np.zeros((self.n_webs, self.n_span))
        layer_start_nd = np.zeros((self.n_layers, self.n_span))
        layer_end_nd = np.zeros((self.n_layers, self.n_span))

        layer_name = self.options["rotorse_options"]["layer_name"]
        layer_mat = self.options["rotorse_options"]["layer_mat"]
        web_name = self.options["rotorse_options"]["web_name"]

        # Loop through spanwise stations
        for i in range(self.n_span):
            # Compute the arc length (arc_L_i), the non-dimensional arc coordinates (xy_arc_i), and the non dimensional position of the leading edge of the profile at position i
            xy_coord_i = inputs["coord_xy_dim"][i, :, :]
            xy_arc_i = arc_length(xy_coord_i)
            arc_L_i = xy_arc_i[-1]
            xy_arc_i /= arc_L_i
            idx_le = np.argmin(xy_coord_i[:, 0])
            LE_loc = xy_arc_i[idx_le]
            chord = inputs["chord"][i]
            p_le_i = inputs["pitch_axis"][i]
            ratio_SCmax = 0.8
            ratio_Websmax = 0.75

            # Loop through the webs and compute non-dimensional start and end positions along the profile
            for j in range(self.n_webs):

                offset = inputs["web_offset_y_pa_yaml"][j, i]
                # Geometry checks on webs
                if offset < ratio_Websmax * (-chord * p_le_i) or offset > ratio_Websmax * (chord * (1.0 - p_le_i)):
                    offset_old = copy.copy(offset)
                    if offset_old <= 0.0:
                        offset = ratio_Websmax * (-chord * p_le_i)
                    else:
                        offset = ratio_Websmax * (chord * (1.0 - p_le_i))

                    outputs["web_offset_y_pa"][j, i] = copy.copy(offset)
                    layer_resize_warning = (
                        'WARNING: Web "%s" may be too large to fit within chord. "offset_x_pa" changed from %f to %f at R=%f (i=%d)'
                        % (web_name[j], offset_old, offset, inputs["s"][i], i)
                    )
                    # print(layer_resize_warning)
                else:
                    outputs["web_offset_y_pa"][j, i] = copy.copy(offset)

                if discrete_inputs["definition_web"][j] == 1:
                    web_rotation[j, i] = -inputs["twist"][i]
                    web_start_nd[j, i], web_end_nd[j, i] = calc_axis_intersection(
                        inputs["coord_xy_dim"][i, :, :],
                        -web_rotation[j, i],
                        outputs["web_offset_y_pa"][j, i],
                        [0.0, 0.0],
                        ["suction", "pressure"],
                    )
                elif discrete_inputs["definition_web"][j] == 2:
                    web_rotation[j, i] = -inputs["web_rotation_yaml"][j, i]
                    web_start_nd[j, i], web_end_nd[j, i] = calc_axis_intersection(
                        inputs["coord_xy_dim"][i, :, :],
                        -web_rotation[j, i],
                        outputs["web_offset_y_pa"][j, i],
                        [0.0, 0.0],
                        ["suction", "pressure"],
                    )
                    # if i == 0:
                    #     print(
                    #         "WARNING: The web "
                    #         + web_name[j]
                    #         + " is defined with a user-defined rotation. If you are planning to run a twist optimization, you may want to rethink this definition."
                    #     )
                    # if web_start_nd[j, i] < 0.0 or web_start_nd[j, i] > 1.0:
                    #     print(
                    #         "WARNING: Blade web "
                    #         + web_name[j]
                    #         + " at n.d. span position "
                    #         + str(inputs["s"][i])
                    #         + " has the n.d. start point outside the TE. Please check the yaml input file."
                    #     )
                    # if web_end_nd[j, i] < 0.0 or web_end_nd[j, i] > 1.0:
                    #     print(
                    #         "WARNING: Blade web "
                    #         + web_name[j]
                    #         + " at n.d. span position "
                    #         + str(inputs["s"][i])
                    #         + " has the n.d. end point outside the TE. Please check the yaml input file."
                    #     )
                elif discrete_inputs["definition_web"][j] == 3:
                    web_start_nd[j, i] = inputs["web_start_nd_yaml"][j, i]
                    web_end_nd[j, i] = inputs["web_end_nd_yaml"][j, i]
                else:
                    raise ValueError(
                        "Blade web " + web_name[j] + " not described correctly. Please check the yaml input file."
                    )

            # Loop through the layers and compute non-dimensional start and end positions along the profile for the different layer definitions
            for j in range(self.n_layers):
                if discrete_inputs["definition_layer"][j] == 1:  # All around
                    layer_start_nd[j, i] = 0.0
                    layer_end_nd[j, i] = 1.0
                elif (
                    discrete_inputs["definition_layer"][j] == 2 or discrete_inputs["definition_layer"][j] == 3
                ):  # Midpoint and width
                    if discrete_inputs["definition_layer"][j] == 2:
                        layer_rotation[j, i] = -inputs["twist"][i]
                    else:
                        layer_rotation[j, i] = -inputs["layer_rotation_yaml"][j, i]
                    midpoint = calc_axis_intersection(
                        inputs["coord_xy_dim"][i, :, :],
                        -layer_rotation[j, i],
                        inputs["layer_offset_y_pa_yaml"][j, i],
                        [0.0, 0.0],
                        [discrete_inputs["layer_side"][j]],
                    )[0]

                    # Geometry check to make sure the spar caps does not exceed 80% of the chord
                    width = inputs["layer_width_yaml"][j, i]
                    offset = inputs["layer_offset_y_pa_yaml"][j, i]
                    if (
                        offset + 0.5 * width > ratio_SCmax * chord * (1.0 - p_le_i)
                        or offset - 0.5 * width < -ratio_SCmax * chord * p_le_i
                    ):  # hitting TE or LE
                        width_old = copy.copy(width)
                        width = 2.0 * min([ratio_SCmax * (chord * p_le_i), ratio_SCmax * (chord * (1.0 - p_le_i))])
                        offset = 0.0
                        outputs["layer_width"][j, i] = copy.copy(width)
                        outputs["layer_offset_y_pa"][j, i] = copy.copy(offset)
                        layer_resize_warning = (
                            'WARNING: Layer "%s" may be too large to fit within chord. "offset_y_pa" changed from %f to 0.0 and "width" changed from %f to %f at s=%f (i=%d)'
                            % (layer_name[j], offset, width_old, width, inputs["s"][i], i)
                        )
                        # print(layer_resize_warning)
                    else:
                        outputs["layer_width"][j, i] = copy.copy(width)
                        outputs["layer_offset_y_pa"][j, i] = copy.copy(offset)

                    layer_start_nd[j, i] = midpoint - width / arc_L_i / 2.0
                    layer_end_nd[j, i] = midpoint + width / arc_L_i / 2.0

                elif discrete_inputs["definition_layer"][j] == 4:  # Midpoint and width
                    midpoint = 1.0
                    inputs["layer_midpoint_nd"][j, i] = midpoint
                    width = inputs["layer_width_yaml"][j, i]
                    outputs["layer_width"][j, i] = copy.copy(width)
                    layer_start_nd[j, i] = midpoint - width / arc_L_i / 2.0
                    layer_end_nd[j, i] = width / arc_L_i / 2.0

                    # # Geometry check to prevent overlap between SC and TE reinf
                    # for k in range(self.n_layers):
                    #     if discrete_inputs["definition_layer"][k] == 2 or discrete_inputs["definition_layer"][k] == 3:
                    # if layer_end_nd[j, i] > layer_start_nd[k, i] or layer_start_nd[j, i] < layer_end_nd[k, i]:
                    #     print(
                    #         "WARNING: The trailing edge reinforcement extends above the spar caps at station "
                    #         + str(i)
                    #         + ". Please reduce its width."
                    #     )

                elif discrete_inputs["definition_layer"][j] == 5:  # Midpoint and width
                    midpoint = LE_loc
                    inputs["layer_midpoint_nd"][j, i] = midpoint
                    width = inputs["layer_width_yaml"][j, i]
                    outputs["layer_width"][j, i] = copy.copy(width)
                    layer_start_nd[j, i] = midpoint - width / arc_L_i / 2.0
                    layer_end_nd[j, i] = midpoint + width / arc_L_i / 2.0
                    # # Geometry check to prevent overlap between SC and LE reinf
                    # for k in range(self.n_layers):
                    #     if discrete_inputs["definition_layer"][k] == 2 or discrete_inputs["definition_layer"][k] == 3:
                    #         if (
                    #             discrete_inputs["layer_side"][k] == "suction"
                    #             and layer_start_nd[j, i] < layer_end_nd[k, i]
                    #         ):
                    #             print(
                    #                 "WARNING: The leading edge reinforcement extends above the spar caps at station "
                    #                 + str(i)
                    #                 + ". Please reduce its width."
                    #             )
                    #         elif (
                    #             discrete_inputs["layer_side"][k] == "pressure"
                    #             and layer_end_nd[j, i] > layer_start_nd[k, i]
                    #         ):
                    #             print(
                    #                 "WARNING: The leading edge reinforcement extends above the spar caps at station "
                    #                 + str(i)
                    #                 + ". Please reduce its width."
                    #             )
                    #         else:
                    #             pass
                elif discrete_inputs["definition_layer"][j] == 6:  # Start and end locked to other element
                    # if inputs['layer_start_nd'][j,i] > 1:
                    layer_start_nd[j, i] = layer_end_nd[int(discrete_inputs["index_layer_start"][j]), i]
                    # if inputs['layer_end_nd'][j,i] > 1:
                    layer_end_nd[j, i] = layer_start_nd[int(discrete_inputs["index_layer_end"][j]), i]
                elif discrete_inputs["definition_layer"][j] == 7:  # Start nd and width
                    width = inputs["layer_width_yaml"][j, i]
                    outputs["layer_width"][j, i] = copy.copy(width)
                    layer_start_nd[j, i] = inputs["layer_start_nd_yaml"][j, i]
                    layer_end_nd[j, i] = layer_start_nd[j, i] + width / arc_L_i
                elif discrete_inputs["definition_layer"][j] == 8:  # End nd and width
                    width = inputs["layer_width_yaml"][j, i]
                    outputs["layer_width"][j, i] = copy.copy(width)
                    layer_end_nd[j, i] = inputs["layer_end_nd_yaml"][j, i]
                    layer_start_nd[j, i] = layer_end_nd[j, i] - width / arc_L_i
                elif discrete_inputs["definition_layer"][j] == 9:  # Start and end nd positions
                    layer_start_nd[j, i] = inputs["layer_start_nd_yaml"][j, i]
                    layer_end_nd[j, i] = inputs["layer_end_nd_yaml"][j, i]
                elif discrete_inputs["definition_layer"][j] == 10:  # Web layer
                    pass
                elif discrete_inputs["definition_layer"][j] == 11:  # Start nd arc locked to LE
                    layer_start_nd[j, i] = LE_loc + 1.0e-6
                    layer_end_nd[j, i] = layer_start_nd[int(discrete_inputs["index_layer_end"][j]), i]
                elif discrete_inputs["definition_layer"][j] == 12:  # End nd arc locked to LE
                    layer_end_nd[j, i] = LE_loc - 1.0e-6
                    layer_start_nd[j, i] = layer_end_nd[int(discrete_inputs["index_layer_start"][j]), i]
                else:
                    raise ValueError(
                        "Blade layer "
                        + str(layer_name[j])
                        + " not described correctly. Please check the yaml input file."
                    )

        # Assign openmdao outputs
        outputs["web_rotation"] = web_rotation
        outputs["web_start_nd"] = web_start_nd
        outputs["web_end_nd"] = web_end_nd
        outputs["layer_rotation"] = layer_rotation
        outputs["layer_start_nd"] = layer_start_nd
        outputs["layer_end_nd"] = layer_end_nd


def calc_axis_intersection(xy_coord, rotation, offset, p_le_d, side, thk=0.0):
    # dimentional analysis that takes a rotation and offset from the pitch axis and calculates the airfoil intersection
    # rotation
    offset_x = offset * np.cos(rotation) + p_le_d[0]
    offset_y = offset * np.sin(rotation) + p_le_d[1]

    m_rot = np.sin(rotation) / np.cos(rotation)  # slope of rotated axis
    plane_rot = [m_rot, -1 * m_rot * p_le_d[0] + p_le_d[1]]  # coefficients for rotated axis line: a1*x + a0

    m_intersection = np.sin(rotation + np.pi / 2.0) / np.cos(
        rotation + np.pi / 2.0
    )  # slope perpendicular to rotated axis
    plane_intersection = [
        m_intersection,
        -1 * m_intersection * offset_x + offset_y,
    ]  # coefficients for line perpendicular to rotated axis line at the offset: a1*x + a0

    # intersection between airfoil surface and the line perpendicular to the rotated/offset axis
    y_intersection = np.polyval(plane_intersection, xy_coord[:, 0])

    idx_le = np.argmin(xy_coord[:, 0])
    xy_coord_arc = arc_length(xy_coord)
    arc_L = xy_coord_arc[-1]
    xy_coord_arc /= arc_L

    idx_inter = np.argwhere(
        np.diff(np.sign(xy_coord[:, 1] - y_intersection))
    ).flatten()  # find closest airfoil surface points to intersection

    midpoint_arc = []
    for sidei in side:
        if sidei.lower() == "suction":
            tangent_line = np.polyfit(
                xy_coord[idx_inter[0] : idx_inter[0] + 2, 0], xy_coord[idx_inter[0] : idx_inter[0] + 2, 1], 1
            )
        elif sidei.lower() == "pressure":
            tangent_line = np.polyfit(
                xy_coord[idx_inter[1] : idx_inter[1] + 2, 0], xy_coord[idx_inter[1] : idx_inter[1] + 2, 1], 1
            )

        midpoint_x = (tangent_line[1] - plane_intersection[1]) / (plane_intersection[0] - tangent_line[0])
        midpoint_y = (
            plane_intersection[0]
            * (tangent_line[1] - plane_intersection[1])
            / (plane_intersection[0] - tangent_line[0])
            + plane_intersection[1]
        )

        # convert to arc position
        if sidei.lower() == "suction":
            x_half = xy_coord[: idx_le + 1, 0]
            arc_half = xy_coord_arc[: idx_le + 1]

        elif sidei.lower() == "pressure":
            x_half = xy_coord[idx_le:, 0]
            arc_half = xy_coord_arc[idx_le:]

        midpoint_arc.append(remap2grid(x_half, arc_half, midpoint_x, spline=interp1d))

    return midpoint_arc


class Hub(om.Group):
    # Openmdao group with the hub data coming from the input yaml file.
    def initialize(self):
        self.options.declare("flags")

    def setup(self):
        ivc = self.add_subsystem("hub_indep_vars", om.IndepVarComp(), promotes=["*"])

        ivc.add_output(
            "cone",
            val=0.0,
            units="rad",
            desc="Cone angle of the rotor. It defines the angle between the rotor plane and the blade pitch axis. A standard machine has positive values.",
        )
        # ivc.add_output('drag_coeff',   val=0.0,                desc='Drag coefficient to estimate the aerodynamic forces generated by the hub.') # GB: this doesn't connect to anything
        ivc.add_output("diameter", val=0.0, units="m")
        if self.options["flags"]["hub"]:
            ivc.add_output("flange_t2shell_t", val=0.0)
            ivc.add_output("flange_OD2hub_D", val=0.0)
            ivc.add_output("flange_ID2flange_OD", val=0.0)
            ivc.add_output("hub_stress_concentration", val=0.0)
            ivc.add_discrete_output("n_front_brackets", val=0)
            ivc.add_discrete_output("n_rear_brackets", val=0)
            ivc.add_output("clearance_hub_spinner", val=0.0, units="m")
            ivc.add_output("spin_hole_incr", val=0.0)
            ivc.add_output("pitch_system_scaling_factor", val=0.54)
            ivc.add_output("spinner_gust_ws", val=70.0, units="m/s")
            ivc.add_output("hub_in2out_circ", val=1.2)
            ivc.add_discrete_output("hub_material", val="steel")
            ivc.add_discrete_output("spinner_material", val="carbon")

        exec_comp = om.ExecComp(
            "radius = 0.5 * diameter",
            units="m",
            radius={
                "desc": "Radius of the hub. It defines the distance of the blade root from the rotor center along the coned line."
            },
        )
        self.add_subsystem("compute_radius", exec_comp, promotes=["*"])


class Compute_Grid(om.ExplicitComponent):
    """
    Compute the non-dimensional grid or a tower or monopile.

    Using the dimensional `ref_axis` array, this component computes the
    non-dimensional grid, height (vertical distance) and length (curve distance)
    of a tower or monopile.
    """

    def initialize(self):
        self.options.declare("n_height")

    def setup(self):
        n_height = self.options["n_height"]

        self.add_input(
            "ref_axis",
            val=np.zeros((n_height, 3)),
            units="m",
            desc="2D array of the coordinates (x,y,z) of the tower reference axis. The coordinate system is the global coordinate system of OpenFAST: it is placed at tower base with x pointing downwind, y pointing on the side and z pointing vertically upwards. A standard tower configuration will have zero x and y values and positive z values.",
        )

        self.add_output(
            "s",
            val=np.zeros(n_height),
            desc="1D array of the non-dimensional grid defined along the tower axis (0-tower base, 1-tower top)",
        )
        self.add_output("height", val=0.0, units="m", desc="Scalar of the tower height computed along the z axis.")
        self.add_output(
            "length",
            val=0.0,
            units="m",
            desc="Scalar of the tower length computed along its curved axis. A standard straight tower will be as high as long.",
        )
        self.add_output(
            "foundation_height",
            val=0.0,
            units="m",
            desc="Foundation height in respect to the ground level.",
        )

        # Declare all partial derivatives.
        self.declare_partials("height", "ref_axis")
        self.declare_partials("length", "ref_axis")
        self.declare_partials("s", "ref_axis")
        self.declare_partials("foundation_height", "ref_axis")

    def compute(self, inputs, outputs):
        # Compute tower height and tower length (a straight tower will be high as long)
        outputs["foundation_height"] = inputs["ref_axis"][0, 2]
        outputs["height"] = inputs["ref_axis"][-1, 2] - inputs["ref_axis"][0, 2]
        myarc = arc_length(inputs["ref_axis"])
        outputs["length"] = myarc[-1]

        if myarc[-1] > 0.0:
            outputs["s"] = myarc / myarc[-1]

    def compute_partials(self, inputs, partials):
        n_height = self.options["n_height"]
        partials["height", "ref_axis"] = np.zeros((1, n_height * 3))
        partials["height", "ref_axis"][0, -1] = 1.0
        partials["height", "ref_axis"][0, 2] = -1.0
        partials["foundation_height", "ref_axis"] = np.zeros((1, n_height * 3))
        partials["foundation_height", "ref_axis"][0, 2] = 1.0
        arc_distances, d_arc_distances_d_points = arc_length_deriv(inputs["ref_axis"])

        # The length is based on only the final point in the arc,
        # but that final point has sensitivity to all ref_axis points
        partials["length", "ref_axis"] = d_arc_distances_d_points[-1, :]

        # Do quotient rule to get the non-dimensional grid derivatives
        low_d_high = arc_distances[-1] * d_arc_distances_d_points
        high_d_low = np.outer(arc_distances, d_arc_distances_d_points[-1, :])
        partials["s", "ref_axis"] = (low_d_high - high_d_low) / arc_distances[-1] ** 2


class Monopile(om.Group):
    def initialize(self):
        self.options.declare("towerse_options")

    def setup(self):
        towerse_options = self.options["towerse_options"]
        n_height = towerse_options["n_height_monopile"]
        n_layers = towerse_options["n_layers_monopile"]

        ivc = self.add_subsystem("monopile_indep_vars", om.IndepVarComp(), promotes=["*"])
        ivc.add_output(
            "diameter",
            val=np.zeros(n_height),
            units="m",
            desc="1D array of the outer diameter values defined along the tower axis.",
        )
        ivc.add_discrete_output(
            "layer_name",
            val=n_layers * [""],
            desc="1D array of the names of the layers modeled in the tower structure.",
        )
        ivc.add_discrete_output(
            "layer_mat",
            val=n_layers * [""],
            desc="1D array of the names of the materials of each layer modeled in the tower structure.",
        )
        ivc.add_output(
            "layer_thickness",
            val=np.zeros((n_layers, n_height)),
            units="m",
            desc="2D array of the thickness of the layers of the tower structure. The first dimension represents each layer, the second dimension represents each piecewise-constant entry of the tower sections.",
        )
        ivc.add_output(
            "outfitting_factor", val=0.0, desc="Multiplier that accounts for secondary structure mass inside of tower"
        )
        ivc.add_output("transition_piece_mass", val=0.0, units="kg", desc="point mass of transition piece")
        ivc.add_output("transition_piece_cost", val=0.0, units="USD", desc="cost of transition piece")
        ivc.add_output("gravity_foundation_mass", val=0.0, units="kg", desc="extra mass of gravity foundation")

        self.add_subsystem("compute_monopile_grid", Compute_Grid(n_height=n_height), promotes=["*"])


class Floating(om.Group):
    def initialize(self):
        self.options.declare("floating_init_options")

    def setup(self):
        floating_init_options = self.options["floating_init_options"]
        n_joints = floating_init_options["joints"]["n_joints"]
        n_members = floating_init_options["members"]["n_members"]

        jivc = self.add_subsystem("joints", om.IndepVarComp(), promotes=["*"])
        jivc.add_output("location_in", val=np.zeros((n_joints, 3)), units="m")
        jivc.add_output("transition_node", val=np.zeros(3), units="m")
        jivc.add_output("transition_piece_mass", val=0.0, units="kg", desc="point mass of transition piece")
        jivc.add_output("transition_piece_cost", val=0.0, units="USD", desc="cost of transition piece")

        # Additions for optimizing individual nodes or multiple nodes concurrently
        self.add_subsystem("nodedv", NodeDVs(options=floating_init_options["joints"]), promotes=["*"])
        for k in range(len(floating_init_options["joints"]["design_variable_data"])):
            jivc.add_output(f"jointdv_{k}", val=0.0, units="m")

        # Members added in groups to allow for symmetry
        member_link_data = floating_init_options["members"]["linked_members"]
        for k in range(len(member_link_data)):
            name_member = member_link_data[k][0]
            memidx = floating_init_options["members"]["name"].index(name_member)
            n_grid = len(floating_init_options["members"]["grid_member_" + name_member])
            n_layers = floating_init_options["members"]["n_layers"][memidx]
            n_ballasts = floating_init_options["members"]["n_ballasts"][memidx]
            n_bulkheads = floating_init_options["members"]["n_bulkheads"][memidx]
            n_axial_joints = floating_init_options["members"]["n_axial_joints"][memidx]

            ivc = self.add_subsystem(f"memgrp{k}", om.IndepVarComp())
            ivc.add_output("s", val=np.zeros(n_grid))
            ivc.add_output("outer_diameter", val=np.zeros(n_grid), units="m")
            ivc.add_output("bulkhead_grid", val=np.zeros(n_bulkheads))
            ivc.add_output("bulkhead_thickness", val=np.zeros(n_bulkheads), units="m")
            ivc.add_discrete_output("layer_materials", val=[""] * n_layers)
            ivc.add_output("layer_thickness", val=np.zeros((n_layers, n_grid)), units="m")
            ivc.add_output("ballast_grid", val=np.zeros((n_ballasts, 2)))
            ivc.add_output("ballast_volume", val=np.zeros(n_ballasts), units="m**3")
            ivc.add_discrete_output("ballast_materials", val=[""] * n_ballasts)
            ivc.add_output("grid_axial_joints", val=np.zeros(n_axial_joints))
            ivc.add_output("outfitting_factor", 0.0)
            ivc.add_output("ring_stiffener_web_height", 0.0, units="m")
            ivc.add_output("ring_stiffener_web_thickness", 0.0, units="m")
            ivc.add_output("ring_stiffener_flange_width", 0.0, units="m")
            ivc.add_output("ring_stiffener_flange_thickness", 0.0, units="m")
            ivc.add_output("ring_stiffener_spacing", 0.0)
            ivc.add_output("axial_stiffener_web_height", 0.0, units="m")
            ivc.add_output("axial_stiffener_web_thickness", 0.0, units="m")
            ivc.add_output("axial_stiffener_flange_width", 0.0, units="m")
            ivc.add_output("axial_stiffener_flange_thickness", 0.0, units="m")
            ivc.add_output("axial_stiffener_spacing", 0.0, units="rad")

        self.add_subsystem("alljoints", AggregateJoints(floating_init_options=floating_init_options), promotes=["*"])

        for i in range(n_members):
            name_member = floating_init_options["members"]["name"][i]
            idx = floating_init_options["members"]["name2idx"][name_member]
            self.connect(f"memgrp{idx}.grid_axial_joints", "member_" + name_member + ":grid_axial_joints")
            self.connect(f"memgrp{idx}.outer_diameter", "member_" + name_member + ":outer_diameter")
            self.connect(f"memgrp{idx}.s", "member_" + name_member + ":s")


# Component that links certain nodes together in a specific dimension for optimization
class NodeDVs(om.ExplicitComponent):
    def initialize(self):
        self.options.declare("options")

    def setup(self):
        opt = self.options["options"]
        n_joints = opt["n_joints"]
        self.add_input("location_in", val=np.zeros((n_joints, 3)), units="m")

        for k in range(len(opt["design_variable_data"])):
            self.add_input(f"jointdv_{k}", val=0.0, units="m")

        self.add_output("location", val=np.zeros((n_joints, 3)), units="m")

    def compute(self, inputs, outputs):
        opt = self.options["options"]

        xyz = inputs["location_in"]
        for i, linked_node_dict in enumerate(opt["design_variable_data"]):
            idx = linked_node_dict["indices"]
            dim = linked_node_dict["dimension"]
            xyz[idx, dim] = inputs[f"jointdv_{i}"]

        outputs["location"] = xyz


class AggregateJoints(om.ExplicitComponent):
    def initialize(self):
        self.options.declare("floating_init_options")

    def setup(self):
        floating_init_options = self.options["floating_init_options"]
        n_joints = floating_init_options["joints"]["n_joints"]
        n_joints_tot = len(floating_init_options["joints"]["name2idx"])
        n_members = floating_init_options["members"]["n_members"]

        self.add_input("location", val=np.zeros((n_joints, 3)), units="m")

        for i in range(n_members):
            iname = floating_init_options["members"]["name"][i]
            i_axial_joints = floating_init_options["members"]["n_axial_joints"][i]
            i_grid = len(floating_init_options["members"]["grid_member_" + iname])

            self.add_input("member_" + iname + ":s", val=np.zeros(i_grid))
            self.add_input("member_" + iname + ":outer_diameter", val=np.zeros(i_grid), units="m")
            self.add_input("member_" + iname + ":grid_axial_joints", val=np.zeros(i_axial_joints))

            self.add_output("member_" + iname + ":joint1", val=np.zeros(3), units="m")
            self.add_output("member_" + iname + ":joint2", val=np.zeros(3), units="m")
            self.add_output("member_" + iname + ":height", val=0.0, units="m")
            self.add_output("member_" + iname + ":s_ghost1", val=0.0)
            self.add_output("member_" + iname + ":s_ghost2", val=1.0)

        self.add_output("joints_xyz", val=np.zeros((n_joints_tot, 3)), units="m")

    def compute(self, inputs, outputs):
        # Unpack options
        floating_init_options = self.options["floating_init_options"]
        memopt = floating_init_options["members"]
        n_joints = floating_init_options["joints"]["n_joints"]
        n_members = memopt["n_members"]
        name2idx = floating_init_options["joints"]["name2idx"]
        NULL = -9999.0

        # Unpack inputs
        locations = inputs["location"]
        joints_xyz = NULL * np.ones(outputs["joints_xyz"].shape)

        # Handle cylindrical coordinate joints
        icyl = floating_init_options["joints"]["cylindrical"]
        locations_xyz = locations.copy()
        locations_xyz[icyl, 0] = locations[icyl, 0] * np.cos(locations[icyl, 1])
        locations_xyz[icyl, 1] = locations[icyl, 0] * np.sin(locations[icyl, 1])
        joints_xyz[:n_joints, :] = locations_xyz.copy()

        # Initial biggest radius at each node
        node_r = np.zeros(joints_xyz.shape[0])
        intersects = np.zeros(joints_xyz.shape[0])

        # Now add axial joints
        member_list = list(range(n_members))
        count = n_joints
        n_joint_tot = len(name2idx)
        while count < n_joint_tot:
            for k in member_list[:]:
                joint1xyz = joints_xyz[name2idx[memopt["joint1"][k]], :]
                joint2xyz = joints_xyz[name2idx[memopt["joint2"][k]], :]

                # Check if we are ready to compute xyz position of axial joints in this member
                if np.all(joint1xyz != NULL) and np.all(joint2xyz != NULL):
                    member_list.remove(k)
                else:
                    continue

                i_axial_joints = memopt["n_axial_joints"][k]
                if i_axial_joints == 0:
                    continue

                iname = memopt["name"][k]
                s = 0.5 * inputs["member_" + iname + ":s"]
                Rk = 0.5 * inputs["member_" + iname + ":outer_diameter"]
                dxyz = joint2xyz - joint1xyz

                for a in range(i_axial_joints):
                    s_axial = inputs["member_" + iname + ":grid_axial_joints"][a]
                    joints_xyz[count, :] = joint1xyz + s_axial * dxyz

                    Ra = np.interp(s_axial, s, Rk)
                    node_r[count] = max(node_r[count], Ra)
                    intersects[count] += 1

                    count += 1

        # Record starting and ending location for each member now.
        # Also log biggest radius at each node intersection to compute ghost nodes
        for k in range(n_members):
            iname = memopt["name"][k]
            joint1id = name2idx[memopt["joint1"][k]]
            joint2id = name2idx[memopt["joint2"][k]]
            joint1xyz = joints_xyz[joint1id, :]
            joint2xyz = joints_xyz[joint2id, :]
            hk = np.sqrt(np.sum((joint2xyz - joint1xyz) ** 2))
            outputs["member_" + iname + ":joint1"] = joint1xyz
            outputs["member_" + iname + ":joint2"] = joint2xyz
            outputs["member_" + iname + ":height"] = hk

            # Largest radius at connection points for this member
            Rk = 0.5 * inputs["member_" + iname + ":outer_diameter"]
            node_r[joint1id] = max(node_r[joint1id], Rk[0])
            node_r[joint2id] = max(node_r[joint2id], Rk[-1])
            intersects[joint1id] += 1
            intersects[joint2id] += 1

        # Store the ghost node non-dimensional locations
        for k in range(n_members):
            iname = memopt["name"][k]
            joint1id = name2idx[memopt["joint1"][k]]
            joint2id = name2idx[memopt["joint2"][k]]
            hk = outputs["member_" + iname + ":height"]
            Rk = 0.5 * inputs["member_" + iname + ":outer_diameter"]
            s_ghost1 = 0.0
            s_ghost2 = 1.0
            if intersects[joint1id] > 1 and node_r[joint1id] > Rk[0]:
                s_ghost1 = node_r[joint1id] / hk
            if intersects[joint2id] > 1 and node_r[joint2id] > Rk[-1]:
                s_ghost2 = 1.0 - node_r[joint2id] / hk
            outputs["member_" + iname + ":s_ghost1"] = s_ghost1
            outputs["member_" + iname + ":s_ghost2"] = s_ghost2

        # Store outputs
        outputs["joints_xyz"] = joints_xyz


class Mooring(om.Group):
    def initialize(self):
        self.options.declare("options")

    def setup(self):
        mooring_init_options = self.options["options"]["mooring"]

        n_nodes = mooring_init_options["n_nodes"]
        n_lines = mooring_init_options["n_lines"]

        n_design = 1 if mooring_init_options["symmetric"] else n_lines

        ivc = self.add_subsystem("mooring", om.IndepVarComp(), promotes=["*"])

        ivc.add_discrete_output("node_names", val=[""] * n_nodes)
        ivc.add_discrete_output("n_lines", val=0)  # Needed for ORBIT
        ivc.add_output("nodes_location", val=np.zeros((n_nodes, 3)), units="m")
        ivc.add_output("nodes_mass", val=np.zeros(n_nodes), units="kg")
        ivc.add_output("nodes_volume", val=np.zeros(n_nodes), units="m**3")
        ivc.add_output("nodes_added_mass", val=np.zeros(n_nodes))
        ivc.add_output("nodes_drag_area", val=np.zeros(n_nodes), units="m**2")
        ivc.add_discrete_output("nodes_joint_name", val=[""] * n_nodes)
        ivc.add_output("unstretched_length_in", val=np.zeros(n_design), units="m")
        ivc.add_discrete_output("line_id", val=[""] * n_lines)
        ivc.add_output("line_diameter_in", val=np.zeros(n_design), units="m")
        ivc.add_output("line_mass_density_coeff", val=np.zeros(n_lines), units="kg/m**3")
        ivc.add_output("line_stiffness_coeff", val=np.zeros(n_lines), units="N/m**2")
        ivc.add_output("line_breaking_load_coeff", val=np.zeros(n_lines), units="N/m**2")
        ivc.add_output("line_cost_rate_coeff", val=np.zeros(n_lines), units="USD/m**3")
        ivc.add_output("line_transverse_added_mass_coeff", val=np.zeros(n_lines), units="kg/m**3")
        ivc.add_output("line_tangential_added_mass_coeff", val=np.zeros(n_lines), units="kg/m**3")
        ivc.add_output("line_transverse_drag_coeff", val=np.zeros(n_lines), units="N/m**2")
        ivc.add_output("line_tangential_drag_coeff", val=np.zeros(n_lines), units="N/m**2")
        ivc.add_output("anchor_mass", val=np.zeros(n_lines), units="kg")
        ivc.add_output("anchor_cost", val=np.zeros(n_lines), units="USD")
        ivc.add_output("anchor_max_vertical_load", val=1e30 * np.ones(n_lines), units="N")
        ivc.add_output("anchor_max_lateral_load", val=1e30 * np.ones(n_lines), units="N")

        self.add_subsystem("moorprop", MooringProperties(mooring_init_options=mooring_init_options), promotes=["*"])
        self.add_subsystem("moorjoint", MooringJoints(options=self.options["options"]), promotes=["*"])


class MooringProperties(om.ExplicitComponent):
    def initialize(self):
        self.options.declare("mooring_init_options")

    def setup(self):
        mooring_init_options = self.options["mooring_init_options"]
        n_lines = mooring_init_options["n_lines"]
        n_design = 1 if mooring_init_options["symmetric"] else n_lines

        self.add_input("unstretched_length_in", val=np.zeros(n_design), units="m")
        self.add_input("line_diameter_in", val=np.zeros(n_design), units="m")
        self.add_input("line_mass_density_coeff", val=np.zeros(n_lines), units="kg/m**3")
        self.add_input("line_stiffness_coeff", val=np.zeros(n_lines), units="N/m**2")
        self.add_input("line_breaking_load_coeff", val=np.zeros(n_lines), units="N/m**2")
        self.add_input("line_cost_rate_coeff", val=np.zeros(n_lines), units="USD/m**3")
        self.add_input("line_transverse_added_mass_coeff", val=np.zeros(n_lines), units="kg/m**3")
        self.add_input("line_tangential_added_mass_coeff", val=np.zeros(n_lines), units="kg/m**3")
        self.add_input("line_transverse_drag_coeff", val=np.zeros(n_lines), units="N/m**2")
        self.add_input("line_tangential_drag_coeff", val=np.zeros(n_lines), units="N/m**2")

        self.add_output("unstretched_length", val=np.zeros(n_lines), units="m")
        self.add_output("line_diameter", val=np.zeros(n_lines), units="m")
        self.add_output("line_mass_density", val=np.zeros(n_lines), units="kg/m")
        self.add_output("line_stiffness", val=np.zeros(n_lines), units="N")
        self.add_output("line_breaking_load", val=np.zeros(n_lines), units="N")
        self.add_output("line_cost_rate", val=np.zeros(n_lines), units="USD/m")
        self.add_output("line_transverse_added_mass", val=np.zeros(n_lines), units="kg/m")
        self.add_output("line_tangential_added_mass", val=np.zeros(n_lines), units="kg/m")
        self.add_output("line_transverse_drag", val=np.zeros(n_lines))
        self.add_output("line_tangential_drag", val=np.zeros(n_lines))

    def compute(self, inputs, outputs):
        n_lines = self.options["mooring_init_options"]["n_lines"]
        line_mat = self.options["mooring_init_options"]["line_material"]
        outputs["line_diameter"] = d = inputs["line_diameter_in"] * np.ones(n_lines)
        outputs["unstretched_length"] = inputs["unstretched_length_in"] * np.ones(n_lines)
        d2 = d * d

        line_obj = None
        if line_mat[0] == "custom":
            varlist = [
                "line_mass_density",
                "line_stiffness",
                "line_breaking_load",
                "line_cost_rate",
                "line_transverse_added_mass",
                "line_tangential_added_mass",
                "line_transverse_drag",
                "line_tangential_drag",
            ]
            for var in varlist:
                outputs[var] = d2 * inputs[var + "_coeff"]

        elif line_mat[0] == "chain_stud":
            line_obj = mp.getLineProps(1e3 * d[0], type="chain", stud="stud")
        else:
            line_obj = mp.getLineProps(1e3 * d[0], type=line_mat[0])

        if not line_obj is None:
            outputs["line_mass_density"] = line_obj.mlin
            outputs["line_stiffness"] = line_obj.EA
            outputs["line_breaking_load"] = line_obj.MBL
            outputs["line_cost_rate"] = line_obj.cost
            varlist = [
                "line_transverse_added_mass",
                "line_tangential_added_mass",
                "line_transverse_drag",
                "line_tangential_drag",
            ]
            for var in varlist:
                outputs[var] = d2 * inputs[var + "_coeff"]


class MooringJoints(om.ExplicitComponent):
    def initialize(self):
        self.options.declare("options")

    def setup(self):
        mooring_init_options = self.options["options"]["mooring"]
        n_nodes = mooring_init_options["n_nodes"]
        n_attach = mooring_init_options["n_attach"]
        n_lines = mooring_init_options["n_lines"]

        self.add_discrete_input("nodes_joint_name", val=[""] * n_nodes)
        self.add_input("nodes_location", val=np.zeros((n_nodes, 3)), units="m")
        self.add_input("joints_xyz", shape_by_conn=True, units="m")

        self.add_output("mooring_nodes", val=np.zeros((n_nodes, 3)), units="m")
        self.add_output("fairlead_nodes", val=np.zeros((n_attach, 3)), units="m")
        self.add_output("fairlead", val=np.zeros(n_lines), units="m")
        self.add_output("fairlead_radius", val=np.zeros(n_attach), units="m")
        self.add_output("anchor_nodes", val=np.zeros((n_lines, 3)), units="m")
        self.add_output("anchor_radius", val=np.zeros(n_lines), units="m")

    def compute(self, inputs, outputs, discrete_inputs, discrete_outputs):
        mooring_init_options = self.options["options"]["mooring"]
        n_nodes = mooring_init_options["n_nodes"]

        node_joints = discrete_inputs["nodes_joint_name"]
        node_loc = inputs["nodes_location"]
        joints_loc = inputs["joints_xyz"]
        idx_map = self.options["options"]["floating"]["joints"]["name2idx"]
        for k in range(n_nodes):
            if node_joints[k] == "":
                continue
            idx = idx_map[node_joints[k]]
            node_loc[k, :] = joints_loc[idx, :]
        outputs["mooring_nodes"] = node_loc

        node_loc = np.unique(node_loc, axis=0)
        tol = 0.5
        z_fair = node_loc[:, 2].max()
        z_anch = node_loc[:, 2].min()
        ifair = np.where(np.abs(node_loc[:, 2] - z_fair) < tol)[0]
        ianch = np.where(np.abs(node_loc[:, 2] - z_anch) < tol)[0]

        outputs["fairlead_nodes"] = node_loc[ifair, :]
        outputs["anchor_nodes"] = node_loc[ianch, :]
        outputs["fairlead"] = -z_fair  # Positive is defined below the waterline here
        outputs["fairlead_radius"] = np.sqrt(np.sum(node_loc[ifair, :2] ** 2, axis=1))
        outputs["anchor_radius"] = np.sqrt(np.sum(node_loc[ianch, :2] ** 2, axis=1))


class ComputeMaterialsProperties(om.ExplicitComponent):
    # Openmdao component with the wind turbine materials coming from the input yaml file. The inputs and outputs are arrays where each entry represents a material

    def initialize(self):
        self.options.declare("mat_init_options")
        self.options.declare("composites", default=True)

    def setup(self):

        mat_init_options = self.options["mat_init_options"]
        self.n_mat = n_mat = mat_init_options["n_mat"]

        self.add_discrete_input("name", val=n_mat * [""], desc="1D array of names of materials.")
        self.add_discrete_input(
            "component_id",
            val=-np.ones(n_mat),
            desc="1D array of flags to set whether a material is used in a blade: 0 - coating, 1 - sandwich filler , 2 - shell skin, 3 - shear webs, 4 - spar caps, 5 - TE reinf.isotropic.",
        )
        self.add_input(
            "rho_fiber",
            val=np.zeros(n_mat),
            units="kg/m**3",
            desc="1D array of the density of the fibers of the materials.",
        )
        self.add_input(
            "rho",
            val=np.zeros(n_mat),
            units="kg/m**3",
            desc="1D array of the density of the materials. For composites, this is the density of the laminate.",
        )
        self.add_input(
            "rho_area_dry",
            val=np.zeros(n_mat),
            units="kg/m**2",
            desc="1D array of the dry aerial density of the composite fabrics. Non-composite materials are kept at 0.",
        )
        self.add_input(
            "ply_t_from_yaml",
            val=np.zeros(n_mat),
            units="m",
            desc="1D array of the ply thicknesses of the materials. Non-composite materials are kept at 0.",
        )
        self.add_input(
            "fvf_from_yaml",
            val=np.zeros(n_mat),
            desc="1D array of the non-dimensional fiber volume fraction of the composite materials. Non-composite materials are kept at 0.",
        )
        self.add_input(
            "fwf_from_yaml",
            val=np.zeros(n_mat),
            desc="1D array of the non-dimensional fiber weight- fraction of the composite materials. Non-composite materials are kept at 0.",
        )

        self.add_output(
            "ply_t",
            val=np.zeros(n_mat),
            units="m",
            desc="1D array of the ply thicknesses of the materials. Non-composite materials are kept at 0.",
        )
        self.add_output(
            "fvf",
            val=np.zeros(n_mat),
            desc="1D array of the non-dimensional fiber volume fraction of the composite materials. Non-composite materials are kept at 0.",
        )
        self.add_output(
            "fwf",
            val=np.zeros(n_mat),
            desc="1D array of the non-dimensional fiber weight- fraction of the composite materials. Non-composite materials are kept at 0.",
        )

    def compute(self, inputs, outputs, discrete_inputs, discrete_outputs):

        density_resin = 0.0
        for i in range(self.n_mat):
            if discrete_inputs["name"][i] == "resin":
                density_resin = inputs["rho"][i]
                id_resin = i
        if self.options["composites"] and density_resin == 0.0:
            raise Exception(
                "Warning: a material named resin is not defined in the input yaml.  This is required for blade composite analysis"
            )

        fvf = np.zeros(self.n_mat)
        fwf = np.zeros(self.n_mat)
        ply_t = np.zeros(self.n_mat)

        for i in range(self.n_mat):
            if discrete_inputs["component_id"][i] > 1:  # It's a composite

                # Formula to estimate the fiber volume fraction fvf from the laminate and the fiber densities
                fvf[i] = (inputs["rho"][i] - density_resin) / (inputs["rho_fiber"][i] - density_resin)
                if inputs["fvf_from_yaml"][i] > 0.0:
                    if abs(fvf[i] - inputs["fvf_from_yaml"][i]) > 1e-3:
                        raise ValueError(
                            "Error: the fvf of composite "
                            + discrete_inputs["name"][i]
                            + " specified in the yaml is equal to "
                            + str(inputs["fvf_from_yaml"][i] * 100)
                            + "%, but this value is not compatible to the other values provided. Given the fiber, laminate and resin densities, it should instead be equal to "
                            + str(fvf[i] * 100.0)
                            + "%."
                        )
                    else:
                        outputs["fvf"] = inputs["fvf_from_yaml"]
                else:
                    outputs["fvf"][i] = fvf[i]

                # Formula to estimate the fiber weight fraction fwf from the fiber volume fraction and the fiber densities
                fwf[i] = (
                    inputs["rho_fiber"][i]
                    * outputs["fvf"][i]
                    / (density_resin + ((inputs["rho_fiber"][i] - density_resin) * outputs["fvf"][i]))
                )
                if inputs["fwf_from_yaml"][i] > 0.0:
                    if abs(fwf[i] - inputs["fwf_from_yaml"][i]) > 1e-3:
                        raise ValueError(
                            "Error: the fwf of composite "
                            + discrete_inputs["name"][i]
                            + " specified in the yaml is equal to "
                            + str(inputs["fwf_from_yaml"][i] * 100)
                            + "%, but this value is not compatible to the other values provided. It should instead be equal to "
                            + str(fwf[i] * 100.0)
                            + "%"
                        )
                    else:
                        outputs["fwf"] = inputs["fwf_from_yaml"]
                else:
                    outputs["fwf"][i] = fwf[i]

                # Formula to estimate the plyt thickness ply_t of a laminate from the aerial density, the laminate density and the fiber weight fraction
                ply_t[i] = inputs["rho_area_dry"][i] / inputs["rho"][i] / outputs["fwf"][i]
                if inputs["ply_t_from_yaml"][i] > 0.0:
                    if abs(ply_t[i] - inputs["ply_t_from_yaml"][i]) > 1.0e-4:
                        raise ValueError(
                            "Error: the ply_t of composite "
                            + discrete_inputs["name"][i]
                            + " specified in the yaml is equal to "
                            + str(inputs["ply_t_from_yaml"][i])
                            + "m, but this value is not compatible to the other values provided. It should instead be equal to "
                            + str(ply_t[i])
                            + "m. Alternatively, adjust the aerial density to "
                            + str(outputs["ply_t"][i] * inputs["rho"][i] * outputs["fwf"][i])
                            + " kg/m2."
                        )
                    else:
                        outputs["ply_t"] = inputs["ply_t_from_yaml"]
                else:
                    outputs["ply_t"][i] = ply_t[i]


class Materials(om.Group):
    # Openmdao group with the wind turbine materials coming from the input yaml file.
    # The inputs and outputs are arrays where each entry represents a material

    def initialize(self):
        self.options.declare("mat_init_options")
        self.options.declare("composites", default=True)

    def setup(self):
        mat_init_options = self.options["mat_init_options"]
        self.n_mat = n_mat = mat_init_options["n_mat"]

        ivc = self.add_subsystem("materials_indep_vars", om.IndepVarComp(), promotes=["*"])

        ivc.add_discrete_output(
            "orth",
            val=np.zeros(n_mat),
            desc="1D array of flags to set whether a material is isotropic (0) or orthtropic (1). Each entry represents a material.",
        )
        ivc.add_output(
            "E",
            val=np.zeros([n_mat, 3]),
            units="Pa",
            desc="2D array of the Youngs moduli of the materials. Each row represents a material, the three columns represent E11, E22 and E33.",
        )
        ivc.add_output(
            "G",
            val=np.zeros([n_mat, 3]),
            units="Pa",
            desc="2D array of the shear moduli of the materials. Each row represents a material, the three columns represent G12, G13 and G23.",
        )
        ivc.add_output(
            "nu",
            val=np.zeros([n_mat, 3]),
            desc="2D array of the Poisson ratio of the materials. Each row represents a material, the three columns represent nu12, nu13 and nu23.",
        )
        ivc.add_output(
            "Xt",
            val=np.zeros([n_mat, 3]),
            units="Pa",
            desc="2D array of the Ultimate Tensile Strength (UTS) of the materials. Each row represents a material, the three columns represent Xt12, Xt13 and Xt23.",
        )
        ivc.add_output(
            "Xc",
            val=np.zeros([n_mat, 3]),
            units="Pa",
            desc="2D array of the Ultimate Compressive Strength (UCS) of the materials. Each row represents a material, the three columns represent Xc12, Xc13 and Xc23.",
        )
        ivc.add_output(
            "sigma_y",
            val=np.zeros(n_mat),
            units="Pa",
            desc="Yield stress of the material (in the principle direction for composites).",
        )
        ivc.add_output(
            "unit_cost", val=np.zeros(n_mat), units="USD/kg", desc="1D array of the unit costs of the materials."
        )
        ivc.add_output(
            "waste", val=np.zeros(n_mat), desc="1D array of the non-dimensional waste fraction of the materials."
        )
        ivc.add_output(
            "roll_mass",
            val=np.zeros(n_mat),
            units="kg",
            desc="1D array of the roll mass of the composite fabrics. Non-composite materials are kept at 0.",
        )

        ivc.add_discrete_output("name", val=n_mat * [""], desc="1D array of names of materials.")
        ivc.add_discrete_output(
            "component_id",
            val=-np.ones(n_mat),
            desc="1D array of flags to set whether a material is used in a blade: 0 - coating, 1 - sandwich filler , 2 - shell skin, 3 - shear webs, 4 - spar caps, 5 - TE reinf.isotropic.",
        )
        ivc.add_output(
            "rho_fiber",
            val=np.zeros(n_mat),
            units="kg/m**3",
            desc="1D array of the density of the fibers of the materials.",
        )
        ivc.add_output(
            "rho",
            val=np.zeros(n_mat),
            units="kg/m**3",
            desc="1D array of the density of the materials. For composites, this is the density of the laminate.",
        )
        ivc.add_output(
            "rho_area_dry",
            val=np.zeros(n_mat),
            units="kg/m**2",
            desc="1D array of the dry aerial density of the composite fabrics. Non-composite materials are kept at 0.",
        )
        ivc.add_output(
            "ply_t_from_yaml",
            val=np.zeros(n_mat),
            units="m",
            desc="1D array of the ply thicknesses of the materials. Non-composite materials are kept at 0.",
        )
        ivc.add_output(
            "fvf_from_yaml",
            val=np.zeros(n_mat),
            desc="1D array of the non-dimensional fiber volume fraction of the composite materials. Non-composite materials are kept at 0.",
        )
        ivc.add_output(
            "fwf_from_yaml",
            val=np.zeros(n_mat),
            desc="1D array of the non-dimensional fiber weight- fraction of the composite materials. Non-composite materials are kept at 0.",
        )

        self.add_subsystem(
            "compute_materials_properties",
            ComputeMaterialsProperties(mat_init_options=mat_init_options, composites=self.options["composites"]),
            promotes=["*"],
        )


class ComputeHighLevelBladeProperties(om.ExplicitComponent):
    # Openmdao component that computes assembly quantities, such as the rotor coordinate of the blade stations, the hub height, and the blade-tower clearance
    def initialize(self):
        self.options.declare("rotorse_options")

    def setup(self):
        rotorse_options = self.options["rotorse_options"]

        n_span = rotorse_options["n_span"]

        self.add_input(
            "blade_ref_axis_user",
            val=np.zeros((n_span, 3)),
            units="m",
            desc="2D array of the coordinates (x,y,z) of the blade reference axis, defined along blade span. The coordinate system is the one of BeamDyn: it is placed at blade root with x pointing the suction side of the blade, y pointing the trailing edge and z along the blade span. A standard configuration will have negative x values (prebend), if swept positive y values, and positive z values.",
        )
        self.add_input(
            "rotor_diameter_user",
            val=0.0,
            units="m",
            desc="Diameter of the rotor specified by the user. It is defined as two times the blade length plus the hub diameter.",
        )
        self.add_input(
            "hub_radius",
            val=0.0,
            units="m",
            desc="Radius of the hub. It defines the distance of the blade root from the rotor center along the coned line.",
        )

        self.add_output(
            "rotor_diameter",
            val=0.0,
            units="m",
            desc="Diameter of the rotor used in WISDEM. It is defined as two times the blade length plus the hub diameter.",
        )
        self.add_output(
            "r_blade",
            val=np.zeros(n_span),
            units="m",
            desc="1D array of the dimensional spanwise grid defined along the rotor (hub radius to blade tip projected on the plane)",
        )
        self.add_output(
            "rotor_radius",
            val=0.0,
            units="m",
            desc="Scalar of the rotor radius, defined ignoring prebend and sweep curvatures, and cone and uptilt angles.",
        )
        self.add_output(
            "blade_ref_axis",
            val=np.zeros((n_span, 3)),
            units="m",
            desc="2D array of the coordinates (x,y,z) of the blade reference axis scaled based on rotor diameter, defined along blade span. The coordinate system is the one of BeamDyn: it is placed at blade root with x pointing the suction side of the blade, y pointing the trailing edge and z along the blade span. A standard configuration will have negative x values (prebend), if swept positive y values, and positive z values.",
        )
        self.add_output(
            "blade_length",
            val=0.0,
            units="m",
            desc="Scalar of the 3D blade length computed along its axis, scaled based on the user defined rotor diameter.",
        )

    def compute(self, inputs, outputs):
        outputs["blade_ref_axis"][:, 0] = inputs["blade_ref_axis_user"][:, 0]
        outputs["blade_ref_axis"][:, 1] = inputs["blade_ref_axis_user"][:, 1]
        # Scale z if the blade length provided by the user does not match the rotor diameter. D = (blade length + hub radius) * 2
        if inputs["rotor_diameter_user"] != 0.0:
            outputs["rotor_diameter"] = inputs["rotor_diameter_user"]
            outputs["blade_ref_axis"][:, 2] = (
                inputs["blade_ref_axis_user"][:, 2]
                * inputs["rotor_diameter_user"]
                / ((arc_length(inputs["blade_ref_axis_user"])[-1] + inputs["hub_radius"]) * 2.0)
            )
        # If the user does not provide a rotor diameter, this is computed from the hub diameter and the blade length
        else:
            outputs["rotor_diameter"] = (arc_length(inputs["blade_ref_axis_user"])[-1] + inputs["hub_radius"]) * 2.0
            outputs["blade_ref_axis"][:, 2] = inputs["blade_ref_axis_user"][:, 2]
        outputs["r_blade"] = outputs["blade_ref_axis"][:, 2] + inputs["hub_radius"]
        outputs["rotor_radius"] = outputs["r_blade"][-1]
        outputs["blade_length"] = arc_length(outputs["blade_ref_axis"])[-1]


class ComputeHighLevelTowerProperties(om.ExplicitComponent):
    # Openmdao component that computes assembly quantities, such as the rotor coordinate of the blade stations, the hub height, and the blade-tower clearance
    def initialize(self):
        self.options.declare("modeling_options")

    def setup(self):
        modeling_options = self.options["modeling_options"]

        if modeling_options["flags"]["tower"]:
            n_height_tower = modeling_options["WISDEM"]["TowerSE"]["n_height_tower"]
        else:
            n_height_tower = 0

        self.add_input(
            "tower_ref_axis_user",
            val=np.zeros((n_height_tower, 3)),
            units="m",
            desc="2D array of the coordinates (x,y,z) of the tower reference axis. The coordinate system is the global coordinate system of OpenFAST: it is placed at tower base with x pointing downwind, y pointing on the side and z pointing vertically upwards. A standard tower configuration will have zero x and y values and positive z values.",
        )
        self.add_input("distance_tt_hub", val=0.0, units="m", desc="Vertical distance from tower top to hub center.")
        self.add_input("hub_height_user", val=0.0, units="m", desc="Height of the hub specified by the user.")

        self.add_output(
            "tower_ref_axis",
            val=np.zeros((n_height_tower, 3)),
            units="m",
            desc="2D array of the coordinates (x,y,z) of the tower reference axis. The coordinate system is the global coordinate system of OpenFAST: it is placed at tower base with x pointing downwind, y pointing on the side and z pointing vertically upwards. A standard tower configuration will have zero x and y values and positive z values.",
        )
        self.add_output(
            "hub_height",
            val=0.0,
            units="m",
            desc="Height of the hub in the global reference system, i.e. distance rotor center to ground.",
        )

    def compute(self, inputs, outputs):
        modeling_options = self.options["modeling_options"]

        if modeling_options["flags"]["tower"]:
            if inputs["hub_height_user"] != 0.0:
                outputs["hub_height"] = inputs["hub_height_user"]
                z_base = inputs["tower_ref_axis_user"][0, 2]
                z_current = inputs["tower_ref_axis_user"][:, 2] - z_base
                h_needed = inputs["hub_height_user"] - inputs["distance_tt_hub"] - z_base
                z_new = z_current * h_needed / z_current[-1]
                outputs["tower_ref_axis"][:, 2] = z_new + z_base
            else:
                outputs["hub_height"] = inputs["tower_ref_axis_user"][-1, 2] + inputs["distance_tt_hub"]
                outputs["tower_ref_axis"] = inputs["tower_ref_axis_user"]<|MERGE_RESOLUTION|>--- conflicted
+++ resolved
@@ -113,20 +113,13 @@
                     val=np.ones(opt_options["design_variables"]["blade"]["aero_shape"]["c_d"]["n_opt"]),
                 )
                 inn_af.add_output(
-<<<<<<< HEAD
                     "s_opt_stall_margin",
                     val=np.ones(opt_options["design_variables"]["blade"]["aero_shape"]["stall_margin"]["n_opt"]),
-=======
-                    "s_opt_stall_margin", val=np.ones(opt_options["design_variables"]["blade"]["aero_shape"]["stall_margin"]["n_opt"])
->>>>>>> 40f9fc8b
                 )
                 inn_af.add_output(
                     "stall_margin_opt",
                     val=np.ones(opt_options["design_variables"]["blade"]["aero_shape"]["stall_margin"]["n_opt"]),
-<<<<<<< HEAD
-=======
-                    units='rad',
->>>>>>> 40f9fc8b
+                    units="rad",
                 )
                 self.add_subsystem("inn_af", inn_af)
 
@@ -1300,10 +1293,7 @@
         self.add_input(
             "stall_margin_opt",
             val=np.ones(aero_shape_opt_options["stall_margin"]["n_opt"]),
-<<<<<<< HEAD
-=======
-            units='rad',
->>>>>>> 40f9fc8b
+            units="rad",
         )
         self.add_input(
             "chord", val=np.zeros(n_span), units="m", desc="1D array of the chord values defined along blade span."
@@ -1344,7 +1334,7 @@
             "aoa_inn",
             val=np.pi * np.ones(n_span),
             desc="1D array with the operational angles of attack prescribed by the INN for the airfoils along blade span.",
-            units = "rad",
+            units="rad",
         )
 
         self.inn = INN()
@@ -1384,12 +1374,7 @@
                 Re = 9.0e6
             print(f"Querying INN at L/D {L_D[i]} and Reynolds {Re}")
             try:
-<<<<<<< HEAD
                 cst, alpha = self.inn.inverse_design(
-=======
-                # print("CD", c_d[i])
-                cst, alpha_inn = inn.inverse_design(
->>>>>>> 40f9fc8b
                     c_d[i], L_D[i], np.rad2deg(stall_margin[i]), r_thick[i], Re, N=1, process_samples=True, z=314
                 )
             except:
