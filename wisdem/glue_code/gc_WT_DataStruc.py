--- conflicted
+++ resolved
@@ -3123,65 +3123,6 @@
         )
 
     def compute(self, inputs, outputs):
-        outputs["blade_ref_axis"][:, 0] = inputs["blade_ref_axis_user"][:, 0]
-        outputs["blade_ref_axis"][:, 1] = inputs["blade_ref_axis_user"][:, 1]
-        # Scale z if the blade length provided by the user does not match the rotor diameter. D = (blade length + hub radius) * 2
-        if inputs["rotor_diameter_user"] != 0.0:
-            outputs["rotor_diameter"] = inputs["rotor_diameter_user"]
-            outputs["blade_ref_axis"][:, 2] = (
-                inputs["blade_ref_axis_user"][:, 2]
-                * inputs["rotor_diameter_user"]
-                / ((arc_length(inputs["blade_ref_axis_user"])[-1] + inputs["hub_radius"]) * 2.0)
-            )
-        # If the user does not provide a rotor diameter, this is computed from the hub diameter and the blade length
-        else:
-            outputs["rotor_diameter"] = (arc_length(inputs["blade_ref_axis_user"])[-1] + inputs["hub_radius"]) * 2.0
-            outputs["blade_ref_axis"][:, 2] = inputs["blade_ref_axis_user"][:, 2]
-        outputs["r_blade"] = outputs["blade_ref_axis"][:, 2] + inputs["hub_radius"]
-        outputs["rotor_radius"] = outputs["r_blade"][-1]
-        outputs["blade_length"] = arc_length(outputs["blade_ref_axis"])[-1]
-
-
-class ComputeHighLevelTowerProperties(om.ExplicitComponent):
-    # Openmdao component that computes tower quantities, such as the hub height, and the blade-tower clearance
-    def initialize(self):
-        self.options.declare("modeling_options")
-
-    def setup(self):
-        modeling_options = self.options["modeling_options"]
-
-        if modeling_options["flags"]["tower"]:
-            n_height_tower = modeling_options["WISDEM"]["TowerSE"]["n_height_tower"]
-        else:
-            n_height_tower = 0
-
-        self.add_input(
-            "tower_ref_axis_user",
-            val=np.zeros((n_height_tower, 3)),
-            units="m",
-            desc="2D array of the coordinates (x,y,z) of the tower reference axis. The coordinate system is the global coordinate system of OpenFAST: it is placed at tower base with x pointing downwind, y pointing on the side and z pointing vertically upwards. A standard tower configuration will have zero x and y values and positive z values.",
-        )
-        self.add_input("distance_tt_hub", val=0.0, units="m", desc="Vertical distance from tower top to hub center.")
-        self.add_input("hub_height_user", val=0.0, units="m", desc="Height of the hub specified by the user.")
-
-        self.add_output(
-            "tower_ref_axis",
-            val=np.zeros((n_height_tower, 3)),
-            units="m",
-            desc="2D array of the coordinates (x,y,z) of the tower reference axis. The coordinate system is the global coordinate system of OpenFAST: it is placed at tower base with x pointing downwind, y pointing on the side and z pointing vertically upwards. A standard tower configuration will have zero x and y values and positive z values.",
-        )
-        self.add_output(
-            "hub_height",
-            val=0.0,
-            units="m",
-            desc="Height of the hub in the global reference system, i.e. distance rotor center to ground.",
-        )
-
-    def compute(self, inputs, outputs):
-        modeling_options = self.options["modeling_options"]
-
-<<<<<<< HEAD
-=======
         if modeling_options["flags"]["blade"]:
             outputs["blade_ref_axis"][:, 0] = inputs["blade_ref_axis_user"][:, 0]
             outputs["blade_ref_axis"][:, 1] = inputs["blade_ref_axis_user"][:, 1]
@@ -3204,7 +3145,45 @@
             outputs["prebendTip"] = outputs["blade_ref_axis"][-1, 0]
             outputs["presweep"] = outputs["blade_ref_axis"][:, 1]
             outputs["presweepTip"] = outputs["blade_ref_axis"][-1, 1]
->>>>>>> 7ff28095
+
+
+class ComputeHighLevelTowerProperties(om.ExplicitComponent):
+    # Openmdao component that computes tower quantities, such as the hub height, and the blade-tower clearance
+    def initialize(self):
+        self.options.declare("modeling_options")
+
+    def setup(self):
+        modeling_options = self.options["modeling_options"]
+
+        if modeling_options["flags"]["tower"]:
+            n_height_tower = modeling_options["WISDEM"]["TowerSE"]["n_height_tower"]
+        else:
+            n_height_tower = 0
+
+        self.add_input(
+            "tower_ref_axis_user",
+            val=np.zeros((n_height_tower, 3)),
+            units="m",
+            desc="2D array of the coordinates (x,y,z) of the tower reference axis. The coordinate system is the global coordinate system of OpenFAST: it is placed at tower base with x pointing downwind, y pointing on the side and z pointing vertically upwards. A standard tower configuration will have zero x and y values and positive z values.",
+        )
+        self.add_input("distance_tt_hub", val=0.0, units="m", desc="Vertical distance from tower top to hub center.")
+        self.add_input("hub_height_user", val=0.0, units="m", desc="Height of the hub specified by the user.")
+
+        self.add_output(
+            "tower_ref_axis",
+            val=np.zeros((n_height_tower, 3)),
+            units="m",
+            desc="2D array of the coordinates (x,y,z) of the tower reference axis. The coordinate system is the global coordinate system of OpenFAST: it is placed at tower base with x pointing downwind, y pointing on the side and z pointing vertically upwards. A standard tower configuration will have zero x and y values and positive z values.",
+        )
+        self.add_output(
+            "hub_height",
+            val=0.0,
+            units="m",
+            desc="Height of the hub in the global reference system, i.e. distance rotor center to ground.",
+        )
+
+    def compute(self, inputs, outputs):
+        modeling_options = self.options["modeling_options"]
         if modeling_options["flags"]["tower"]:
             if inputs["hub_height_user"] != 0.0:
                 outputs["hub_height"] = inputs["hub_height_user"]
@@ -3217,8 +3196,10 @@
                 outputs["hub_height"] = inputs["tower_ref_axis_user"][-1, 2] + inputs["distance_tt_hub"]
                 outputs["tower_ref_axis"] = inputs["tower_ref_axis_user"]
 
-        if modeling_options["flags"]["blade"] and outputs["rotor_diameter"] > 2.*outputs["hub_height"]:
-            raise Exception("The rotor blade extends past the ground or water line. Please adjust hub height and/or rotor diameter.")
+        if modeling_options["flags"]["blade"] and outputs["rotor_diameter"] > 2.0 * outputs["hub_height"]:
+            raise Exception(
+                "The rotor blade extends past the ground or water line. Please adjust hub height and/or rotor diameter."
+            )
 
 
 class Airfoil3DCorrection(om.ExplicitComponent):
