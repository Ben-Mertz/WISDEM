import os

import numpy as np
import openmdao.api as om


class PoseOptimization(object):
    def __init__(self, modeling_options, analysis_options):
        self.modeling = modeling_options
        self.opt = analysis_options

    def get_number_design_variables(self):
        # Determine the number of design variables
        n_DV = 0

        rotorD_opt = self.opt["design_variables"]["rotor_diameter"]
        blade_opt = self.opt["design_variables"]["blade"]
        tower_opt = self.opt["design_variables"]["tower"]
        mono_opt = self.opt["design_variables"]["monopile"]
        hub_opt = self.opt["design_variables"]["hub"]
        drive_opt = self.opt["design_variables"]["drivetrain"]
        float_opt = self.opt["design_variables"]["floating"]

        if rotorD_opt["flag"]:
            n_DV += 1
        if blade_opt["aero_shape"]["twist"]["flag"]:
            n_DV += blade_opt["aero_shape"]["twist"]["n_opt"] - (
                    blade_opt["aero_shape"]["twist"]["lock_root"] + 
                    blade_opt["aero_shape"]["twist"]["lock_tip"])
        if blade_opt["aero_shape"]["chord"]["flag"]:
            n_DV += blade_opt["aero_shape"]["chord"]["n_opt"] - (
                    blade_opt["aero_shape"]["chord"]["lock_root"] +
                    blade_opt["aero_shape"]["chord"]["lock_tip"])
        if blade_opt["aero_shape"]["af_positions"]["flag"]:
            n_DV += (
                self.modeling["WISDEM"]["RotorSE"]["n_af_span"]
                - blade_opt["aero_shape"]["af_positions"]["af_start"]
                - 1
            )
        if blade_opt["structure"]["spar_cap_ss"]["flag"]:
            n_DV += blade_opt["structure"]["spar_cap_ss"]["n_opt"] - (
                    blade_opt["aero_shape"]["spar_cap_ss"]["lock_root"] +
                    blade_opt["aero_shape"]["spar_cap_ss"]["lock_tip"])
        if (
            blade_opt["structure"]["spar_cap_ps"]["flag"]
            and not blade_opt["structure"]["spar_cap_ps"]["equal_to_suction"]
        ):
            n_DV += blade_opt["structure"]["spar_cap_ps"]["n_opt"] - (
                    blade_opt["aero_shape"]["spar_cap_ps"]["lock_root"] +
                    blade_opt["aero_shape"]["spar_cap_ps"]["lock_tip"])
        if self.opt["design_variables"]["control"]["tsr"]["flag"]:
            n_DV += 1

        if tower_opt["outer_diameter"]["flag"]:
            n_DV += self.modeling["WISDEM"]["TowerSE"]["n_height_tower"]
        if tower_opt["layer_thickness"]["flag"]:
            n_DV += (self.modeling["WISDEM"]["TowerSE"]["n_height_tower"] - 1) * self.modeling["WISDEM"]["TowerSE"][
                "n_layers_tower"
            ]
        if mono_opt["outer_diameter"]["flag"]:
            n_DV += self.modeling["WISDEM"]["TowerSE"]["n_height_monopile"]
        if mono_opt["layer_thickness"]["flag"]:
            n_DV += (self.modeling["WISDEM"]["TowerSE"]["n_height_monopile"] - 1) * self.modeling["WISDEM"]["TowerSE"][
                "n_layers_monopile"
            ]
        if hub_opt["cone"]["flag"]:
            n_DV += 1
        if hub_opt["hub_diameter"]["flag"]:
            n_DV += 1
        for k in [
            "uptilt",
            "overhang",
            "distance_tt_hub",
            "distance_hub_mb",
            "distance_mb_mb",
            "generator_length",
            "gear_ratio",
            "generator_length",
            "bedplate_web_thickness",
            "bedplate_flange_thickness",
            "bedplate_flange_width",
        ]:
            if drive_opt[k]["flag"]:
                n_DV += 1
        for k in [
            "lss_diameter",
            "lss_wall_thickness",
            "hss_diameter",
            "hss_wall_thickness",
            "nose_diameter",
            "nose_wall_thickness",
        ]:
            if drive_opt[k]["flag"]:
                n_DV += 2
        if drive_opt["bedplate_wall_thickness"]["flag"]:
            n_DV += 4
<<<<<<< HEAD

        if float_opt["joints"]["flag"]:
            n_DV += len(float_opt["joints"]["z-coordinate"]) + len(float_opt["joints"]["r-coordinate"])

        if self.opt["driver"]["form"] == "central":
=======
        if self.opt["driver"]["optimization"]["form"] == "central":
>>>>>>> ff4ccf75
            n_DV *= 2

        return n_DV

    def _get_step_size(self):
        # If a step size for the driver-level finite differencing is provided, use that step size. Otherwise use a default value.
        return 1.0e-6 if not "step_size" in self.opt["driver"]["optimization"] else self.opt["driver"]["optimization"]["step_size"]

    def set_driver(self, wt_opt):
        folder_output = self.opt["general"]["folder_output"]

        if self.opt['driver']['optimization']['flag']:
            step_size = self._get_step_size()

            # Solver has specific meaning in OpenMDAO
            wt_opt.model.approx_totals(method="fd", step=step_size, form=self.opt["driver"]["optimization"]["form"])

            # Set optimization solver and options. First, Scipy's SLSQP
            if self.opt["driver"]["optimization"]["solver"] == "SLSQP":
                wt_opt.driver = om.ScipyOptimizeDriver()
                wt_opt.driver.options["optimizer"] = self.opt["driver"]["optimization"]["solver"]
                wt_opt.driver.options["tol"] = self.opt["driver"]["optimization"]["tol"]
                wt_opt.driver.options["maxiter"] = self.opt["driver"]["optimization"]["max_iter"]

            # The next two optimization methods require pyOptSparse.
            elif self.opt["driver"]["optimization"]["solver"] == "CONMIN":
                try:
                    from openmdao.api import pyOptSparseDriver
                except:
                    raise ImportError(
                        "You requested the optimization solver CONMIN, but you have not installed the pyOptSparseDriver. Please do so and rerun."
                    )
                wt_opt.driver = pyOptSparseDriver()
                wt_opt.driver.options["optimizer"] = self.opt["driver"]["optimization"]["solver"]
                wt_opt.driver.opt_settings["ITMAX"] = self.opt["driver"]["optimization"]["max_iter"]

            elif self.opt["driver"]["optimization"]["solver"] == "SNOPT":
                try:
                    from openmdao.api import pyOptSparseDriver
                except:
                    raise ImportError(
                        "You requested the optimization solver SNOPT, but you have not installed the pyOptSparseDriver. Please do so and rerun."
                    )
                wt_opt.driver = pyOptSparseDriver()
                try:
                    wt_opt.driver.options["optimizer"] = self.opt["driver"]["optimization"]["solver"]
                except:
                    raise ImportError(
                        "You requested the optimization solver SNOPT, but you have not installed it within the pyOptSparseDriver. Please do so and rerun."
                    )
                wt_opt.driver.opt_settings["Major optimality tolerance"] = float(self.opt["driver"]["optimization"]["tol"])
                wt_opt.driver.opt_settings["Major iterations limit"] = int(self.opt["driver"]["optimization"]["max_major_iter"])
                wt_opt.driver.opt_settings["Iterations limit"] = int(self.opt["driver"]["optimization"]["max_minor_iter"])
                wt_opt.driver.opt_settings["Major feasibility tolerance"] = float(self.opt["driver"]["optimization"]["tol"])
                wt_opt.driver.opt_settings["Summary file"] = os.path.join(folder_output, "SNOPT_Summary_file.txt")
                wt_opt.driver.opt_settings["Print file"] = os.path.join(folder_output, "SNOPT_Print_file.txt")
                if "hist_file_name" in self.opt["driver"]["optimization"]:
                    wt_opt.driver.hist_file = self.opt["driver"]["optimization"]["hist_file_name"]
                if "verify_level" in self.opt["driver"]["optimization"]:
                    wt_opt.driver.opt_settings["Verify level"] = self.opt["driver"]["optimization"]["verify_level"]
                # wt_opt.driver.declare_coloring()
                if "hotstart_file" in self.opt["driver"]["optimization"]:
                    wt_opt.driver.hotstart_file = self.opt["driver"]["optimization"]["hotstart_file"]

            else:
                raise ValueError("The optimizer " + self.opt["driver"]["optimization"]["solver"] + "is not yet supported!")
        
        elif self.opt['driver']['design_of_experiments']['flag']:
            if self.opt['driver']['design_of_experiments']['generator'].lower() == 'uniform':
                generator = om.UniformGenerator(
                    num_samples = self.opt['driver']['design_of_experiments']['num_samples'],
                    seed = self.opt['driver']['design_of_experiments']['seed'])
            elif self.opt['driver']['design_of_experiments']['generator'].lower() == 'fullfact':
                generator = om.FullFactorialGenerator(
                    levels = self.opt['driver']['design_of_experiments']['num_samples'])
            elif self.opt['driver']['design_of_experiments']['generator'].lower() == 'plackettburman':
                generator = om.PlackettBurmanGenerator()
            elif self.opt['driver']['design_of_experiments']['generator'].lower() == 'boxbehnken':
                generator = om.BoxBehnkenGenerator()
            elif self.opt['driver']['design_of_experiments']['generator'].lower() == 'latinhypercube':
                generator = om.LatinHypercubeGenerator(
                    samples = self.opt['driver']['design_of_experiments']['num_samples'],
                    criterion = self.opt['driver']['design_of_experiments']['criterion'],
                    seed = self.opt['driver']['design_of_experiments']['seed'])
            else:
                raise Exception('The generator type {} is unsupported.'.format(
                    self.opt['driver']['design_of_experiments']['generator']))

            # Initialize driver
            wt_opt.driver = om.DOEDriver(generator)

            # options
            wt_opt.driver.options['run_parallel'] = self.opt['driver']['design_of_experiments']['run_parallel']

        else:
            raise Exception('Design variables are set to be optimized or studied, but no driver is selected. Please enable a driver.')

        return wt_opt

    def set_objective(self, wt_opt):

        # Set merit figure. Each objective has its own scaling.
        if self.opt["merit_figure"] == "AEP":
            wt_opt.model.add_objective("rp.AEP", ref=-1.0e6)

        elif self.opt["merit_figure"] == "blade_mass":
            wt_opt.model.add_objective("re.precomp.blade_mass", ref=1.0e4)

        elif self.opt["merit_figure"] == "LCOE":
            wt_opt.model.add_objective("financese.lcoe", ref=0.1)

        elif self.opt["merit_figure"] == "blade_tip_deflection":
            wt_opt.model.add_objective("tcons.tip_deflection_ratio")

        elif self.opt["merit_figure"] == "tower_mass":
            wt_opt.model.add_objective("towerse.tower_mass", ref=1e6)

        elif self.opt["merit_figure"] == "mononpile_mass":
            wt_opt.model.add_objective("towerse.mononpile_mass", ref=1e6)

        elif self.opt["merit_figure"] == "structural_mass":
            wt_opt.model.add_objective("towerse.structural_mass", ref=1e6)

        elif self.opt["merit_figure"] == "tower_cost":
            wt_opt.model.add_objective("tcc.tower_cost", ref=1e6)

        elif self.opt["merit_figure"] == "hub_mass":
            wt_opt.model.add_objective("drivese.hub_system_mass", ref=1e5)

        elif self.opt["merit_figure"] == "nacelle_mass":
            wt_opt.model.add_objective("drivese.nacelle_mass", ref=1e6)

        elif self.opt["merit_figure"] == "nacelle_cost":
            wt_opt.model.add_objective("tcc.nacelle_cost", ref=1e6)

        elif self.opt["merit_figure"] == "Cp":
            if self.modeling["flags"]["blade"]:
                wt_opt.model.add_objective("rp.powercurve.Cp_regII", ref=-1.0)
            else:
                wt_opt.model.add_objective("ccblade.CP", ref=-1.0)
        else:
            raise ValueError("The merit figure " + self.opt["merit_figure"] + " is unknown or not supported.")

        return wt_opt

    def set_design_variables(self, wt_opt, wt_init):

        # Set optimization design variables.
        rotorD_opt = self.opt["design_variables"]["rotor_diameter"]
        blade_opt = self.opt["design_variables"]["blade"]
        tower_opt = self.opt["design_variables"]["tower"]
        monopile_opt = self.opt["design_variables"]["monopile"]
        control_opt = self.opt["design_variables"]["control"]
        hub_opt = self.opt["design_variables"]["hub"]
        drive_opt = self.opt["design_variables"]["drivetrain"]
        float_opt = self.opt["design_variables"]["floating"]

        # -- Rotor & Blade --
        if rotorD_opt["flag"]:
            wt_opt.model.add_design_var(
                "configuration.rotor_diameter_user", lower=rotorD_opt["minimum"], upper=rotorD_opt["minimum"], ref=1.0e2
            )

        twist_options = blade_opt["aero_shape"]["twist"]
        if twist_options["flag"]:
            indices = range(twist_options["lock_root"],
                            twist_options["n_opt"] - 
                            twist_options["lock_tip"])
            wt_opt.model.add_design_var("blade.opt_var.twist_opt_gain", indices=indices, lower=0.0, upper=1.0)

        chord_options = blade_opt["aero_shape"]["chord"]
        if chord_options["flag"]:
            indices = range(chord_options["lock_root"],
                            chord_options["n_opt"] - 
                            chord_options["lock_tip"])
            wt_opt.model.add_design_var(
                "blade.opt_var.chord_opt_gain",
                indices=indices,
                lower=chord_options["min_gain"],
                upper=chord_options["max_gain"],
            )

        if blade_opt["aero_shape"]["af_positions"]["flag"]:
            n_af = self.modeling["WISDEM"]["RotorSE"]["n_af_span"]
            indices = range(blade_opt["aero_shape"]["af_positions"]["af_start"], n_af - 1)
            af_pos_init = wt_init["components"]["blade"]["outer_shape_bem"]["airfoil_position"]["grid"]
            step_size = self._get_step_size()
            lb_af = np.zeros(n_af)
            ub_af = np.zeros(n_af)
            for i in range(1, indices[0]):
                lb_af[i] = ub_af[i] = af_pos_init[i]
            for i in indices:
                lb_af[i] = 0.5 * (af_pos_init[i - 1] + af_pos_init[i]) + step_size
                ub_af[i] = 0.5 * (af_pos_init[i + 1] + af_pos_init[i]) - step_size
            lb_af[-1] = ub_af[-1] = 1.0
            wt_opt.model.add_design_var(
                "blade.opt_var.af_position", indices=indices, lower=lb_af[indices], upper=ub_af[indices]
            )

        spar_cap_ss_options = blade_opt["structure"]["spar_cap_ss"]
        if spar_cap_ss_options["flag"]:
            indices = range(spar_cap_ss_options["lock_root"],
                            spar_cap_ss_options["n_opt"] - 
                            spar_cap_ss_options["lock_tip"])
            wt_opt.model.add_design_var(
                "blade.opt_var.spar_cap_ss_opt_gain",
                indices=indices,
                lower=spar_cap_ss_options["min_gain"],
                upper=spar_cap_ss_options["max_gain"],
            )

        # Only add the pressure side design variables if we do set
        # `equal_to_suction` as False in the optimization yaml.
        spar_cap_ps_options = blade_opt["structure"]["spar_cap_ps"]
        if spar_cap_ps_options["flag"] and not spar_cap_ps_options["equal_to_suction"]:
            indices = range(spar_cap_ps_options["lock_root"],
                            spar_cap_ps_options["n_opt"] - 
                            spar_cap_ps_options["lock_tip"])
            wt_opt.model.add_design_var(
                "blade.opt_var.spar_cap_ps_opt_gain",
                indices=indices,
                lower=spar_cap_ps_options["min_gain"],
                upper=spar_cap_ps_options["max_gain"],
            )

        # -- Tower & Monopile --
        if tower_opt["outer_diameter"]["flag"]:
            wt_opt.model.add_design_var(
                "tower.diameter",
                lower=tower_opt["outer_diameter"]["lower_bound"],
                upper=tower_opt["outer_diameter"]["upper_bound"],
                ref=5.0,
            )

        if tower_opt["layer_thickness"]["flag"]:
            wt_opt.model.add_design_var(
                "tower.layer_thickness",
                lower=tower_opt["layer_thickness"]["lower_bound"],
                upper=tower_opt["layer_thickness"]["upper_bound"],
                ref=1e-2,
            )

        if monopile_opt["outer_diameter"]["flag"]:
            wt_opt.model.add_design_var(
                "monopile.diameter",
                lower=monopile_opt["outer_diameter"]["lower_bound"],
                upper=monopile_opt["outer_diameter"]["upper_bound"],
                ref=5.0,
            )

        if monopile_opt["layer_thickness"]["flag"]:
            wt_opt.model.add_design_var(
                "monopile.layer_thickness",
                lower=monopile_opt["layer_thickness"]["lower_bound"],
                upper=monopile_opt["layer_thickness"]["upper_bound"],
                ref=1e-2,
            )

        # -- Control --
        if control_opt["tsr"]["flag"]:
            wt_opt.model.add_design_var(
                "control.rated_TSR", lower=control_opt["tsr"]["minimum"], upper=control_opt["tsr"]["maximum"], ref=1e1
            )
        # -- Hub & Drivetrain --
        if hub_opt["cone"]["flag"]:
            wt_opt.model.add_design_var(
                "hub.cone", lower=hub_opt["cone"]["lower_bound"], upper=hub_opt["cone"]["upper_bound"], ref=1e-2
            )
        if hub_opt["hub_diameter"]["flag"]:
            wt_opt.model.add_design_var(
                "hub.diameter",
                lower=hub_opt["hub_diameter"]["lower_bound"],
                upper=hub_opt["hub_diameter"]["upper_bound"],
            )
        if drive_opt["uptilt"]["flag"]:
            wt_opt.model.add_design_var(
                "nacelle.uptilt",
                lower=drive_opt["uptilt"]["lower_bound"],
                upper=drive_opt["uptilt"]["upper_bound"],
                ref=1e-2,
            )

        if drive_opt["generator_length"]["flag"]:
            wt_opt.model.add_design_var(
                "nacelle.L_generator",
                lower=drive_opt["generator_length"]["lower_bound"],
                upper=drive_opt["generator_length"]["upper_bound"],
            )

        for k in [
            "overhang",
            "distance_tt_hub",
            "distance_hub_mb",
            "distance_mb_mb",
            "gear_ratio",
            "bedplate_flange_width",
            "lss_diameter",
            "hss_diameter",
            "nose_diameter",
        ]:
            if drive_opt[k]["flag"]:
                wt_opt.model.add_design_var(
                    "nacelle." + k, lower=drive_opt[k]["lower_bound"], upper=drive_opt[k]["upper_bound"]
                )

        for k in [
            "bedplate_wall_thickness",
            "bedplate_web_thickness",
            "bedplate_flange_thickness",
            "lss_wall_thickness",
            "hss_wall_thickness",
            "nose_wall_thickness",
        ]:
            if drive_opt[k]["flag"]:
                wt_opt.model.add_design_var(
                    "nacelle." + k, lower=drive_opt[k]["lower_bound"], upper=drive_opt[k]["upper_bound"], ref=1e-2
                )

        # -- Floating & Mooring --
        if float_opt["joints"]["flag"]:
            jointz = float_opt["joints"]["z-coordinate"]
            jointr = float_opt["joints"]["r-coordinate"]

            count = 0
            for k in range(len(jointz)):
                wt_opt.model.add_design_var(
                    f"floating.jointdv_{count}",
                    lower=jointz[k]["lower_bound"],
                    upper=jointz[k]["upper_bound"],
                )
                count += 1

            for k in range(len(jointr)):
                wt_opt.model.add_design_var(
                    f"floating.jointdv_{count}",
                    lower=jointr[k]["lower_bound"],
                    upper=jointr[k]["upper_bound"],
                )
                count += 1

        return wt_opt

    def set_constraints(self, wt_opt):
        blade_opt = self.opt["design_variables"]["blade"]

        # Set non-linear blade constraints
        blade_constr = self.opt["constraints"]["blade"]
        if blade_constr["strains_spar_cap_ss"]["flag"]:
            if blade_opt["structure"]["spar_cap_ss"]["flag"]:
                wt_opt.model.add_constraint("rs.constr.constr_max_strainU_spar", upper=1.0)
            else:
                print(
                    "WARNING: the strains of the suction-side spar cap are set to be constrained, but spar cap thickness is not an active design variable. The constraint is not enforced."
                )

        if blade_constr["strains_spar_cap_ps"]["flag"]:
            if (
                blade_opt["structure"]["spar_cap_ps"]["flag"]
                or blade_opt["structure"]["spar_cap_ps"]["equal_to_suction"]
            ):
                wt_opt.model.add_constraint("rs.constr.constr_max_strainL_spar", upper=1.0)
            else:
                print(
                    "WARNING: the strains of the pressure-side spar cap are set to be constrained, but spar cap thickness is not an active design variable. The constraint is not enforced."
                )

        if blade_constr["stall"]["flag"]:
            if blade_opt["aero_shape"]["twist"]["flag"]:
                wt_opt.model.add_constraint("stall_check.no_stall_constraint", upper=1.0)
            else:
                print(
                    "WARNING: the margin to stall is set to be constrained, but twist is not an active design variable. The constraint is not enforced."
                )

        if blade_constr["tip_deflection"]["flag"]:
            if blade_opt["structure"]["spar_cap_ss"]["flag"] or blade_opt["structure"]["spar_cap_ps"]["flag"]:
                wt_opt.model.add_constraint("tcons.tip_deflection_ratio", upper=1.0)
            else:
                print(
                    "WARNING: the tip deflection is set to be constrained, but spar caps thickness is not an active design variable. The constraint is not enforced."
                )

        if blade_constr["chord"]["flag"]:
            if blade_opt["aero_shape"]["chord"]["flag"]:
                wt_opt.model.add_constraint("blade.pa.max_chord_constr", upper=1.0)
            else:
                print(
                    "WARNING: the max chord is set to be constrained, but chord is not an active design variable. The constraint is not enforced."
                )

        if blade_constr["frequency"]["flap_3P"]:
            if blade_opt["structure"]["spar_cap_ss"]["flag"] or blade_opt["structure"]["spar_cap_ps"]["flag"]:
                wt_opt.model.add_constraint("rs.constr.constr_flap_f_margin", upper=0.0)
            else:
                print(
                    "WARNING: the blade flap frequencies are set to be constrained, but spar caps thickness is not an active design variable. The constraint is not enforced."
                )

        if blade_constr["frequency"]["edge_3P"]:
            wt_opt.model.add_constraint("rs.constr.constr_edge_f_margin", upper=0.0)

        if blade_constr["rail_transport"]["8_axle"]:
            wt_opt.model.add_constraint("re.rail.constr_LV_8axle_horiz", lower=0.8, upper=1.0)
            wt_opt.model.add_constraint("re.rail.constr_strainPS", upper=1.0)
            wt_opt.model.add_constraint("re.rail.constr_strainSS", upper=1.0)
        elif blade_constr["rail_transport"]["4_axle"]:
            wt_opt.model.add_constraint("re.rail.constr_LV_4axle_horiz", upper=1.0)
            wt_opt.model.add_constraint("re.rail.constr_strainPS", upper=1.0)
            wt_opt.model.add_constraint("re.rail.constr_strainSS", upper=1.0)

        if self.opt["constraints"]["blade"]["moment_coefficient"]["flag"]:
            wt_opt.model.add_constraint(
                "ccblade.CM",
                lower=self.opt["constraints"]["blade"]["moment_coefficient"]["min"],
                upper=self.opt["constraints"]["blade"]["moment_coefficient"]["max"],
            )
        if (
            self.opt["constraints"]["blade"]["match_cl_cd"]["flag_cl"]
            or self.opt["constraints"]["blade"]["match_cl_cd"]["flag_cd"]
        ):
            data_target = np.loadtxt(self.opt["constraints"]["blade"]["match_cl_cd"]["filename"])
            eta_opt = np.linspace(0.0, 1.0, self.opt["design_variables"]["blade"]["aero_shape"]["twist"]["n_opt"])
            target_cl = np.interp(eta_opt, data_target[:, 0], data_target[:, 3])
            target_cd = np.interp(eta_opt, data_target[:, 0], data_target[:, 4])
            eps_cl = 1.0e-2
            if self.opt["constraints"]["blade"]["match_cl_cd"]["flag_cl"]:
                wt_opt.model.add_constraint("ccblade.cl_n_opt", lower=target_cl - eps_cl, upper=target_cl + eps_cl)
            if self.opt["constraints"]["blade"]["match_cl_cd"]["flag_cd"]:
                wt_opt.model.add_constraint("ccblade.cd_n_opt", lower=target_cd - eps_cl, upper=target_cd + eps_cl)
        if (
            self.opt["constraints"]["blade"]["match_L_D"]["flag_L"]
            or self.opt["constraints"]["blade"]["match_L_D"]["flag_D"]
        ):
            data_target = np.loadtxt(self.opt["constraints"]["blade"]["match_L_D"]["filename"])
            eta_opt = np.linspace(0.0, 1.0, self.opt["design_variables"]["blade"]["aero_shape"]["twist"]["n_opt"])
            target_L = np.interp(eta_opt, data_target[:, 0], data_target[:, 7])
            target_D = np.interp(eta_opt, data_target[:, 0], data_target[:, 8])
        eps_L = 1.0e2
        if self.opt["constraints"]["blade"]["match_L_D"]["flag_L"]:
            wt_opt.model.add_constraint("ccblade.L_n_opt", lower=target_L - eps_L, upper=target_L + eps_L)
        if self.opt["constraints"]["blade"]["match_L_D"]["flag_D"]:
            wt_opt.model.add_constraint("ccblade.D_n_opt", lower=target_D - eps_L, upper=target_D + eps_L)

        # Tower and monopile contraints
        tower_constr = self.opt["constraints"]["tower"]
        monopile_constr = self.opt["constraints"]["monopile"]
        if tower_constr["height_constraint"]["flag"]:
            wt_opt.model.add_constraint(
                "towerse.height_constraint",
                lower=tower_constr["height_constraint"]["lower_bound"],
                upper=tower_constr["height_constraint"]["upper_bound"],
            )

        if tower_constr["stress"]["flag"] or monopile_constr["stress"]["flag"]:
            for k in range(self.modeling["WISDEM"]["TowerSE"]["nLC"]):
                kstr = "" if self.modeling["WISDEM"]["TowerSE"]["nLC"] == 0 else str(k + 1)
                wt_opt.model.add_constraint("towerse.post" + kstr + ".stress", upper=1.0)

        if tower_constr["global_buckling"]["flag"] or monopile_constr["global_buckling"]["flag"]:
            for k in range(self.modeling["WISDEM"]["TowerSE"]["nLC"]):
                kstr = "" if self.modeling["WISDEM"]["TowerSE"]["nLC"] == 0 else str(k + 1)
                wt_opt.model.add_constraint("towerse.post" + kstr + ".global_buckling", upper=1.0)

        if tower_constr["shell_buckling"]["flag"] or monopile_constr["shell_buckling"]["flag"]:
            for k in range(self.modeling["WISDEM"]["TowerSE"]["nLC"]):
                kstr = "" if self.modeling["WISDEM"]["TowerSE"]["nLC"] == 0 else str(k + 1)
                wt_opt.model.add_constraint("towerse.post" + kstr + ".shell_buckling", upper=1.0)

        if tower_constr["d_to_t"]["flag"] or monopile_constr["d_to_t"]["flag"]:
            wt_opt.model.add_constraint(
                "towerse.constr_d_to_t",
                lower=tower_constr["d_to_t"]["lower_bound"],
                upper=tower_constr["d_to_t"]["upper_bound"],
            )

        if tower_constr["taper"]["flag"] or monopile_constr["taper"]["flag"]:
            wt_opt.model.add_constraint("towerse.constr_taper", lower=tower_constr["taper"]["lower_bound"])

        if tower_constr["slope"]["flag"] or monopile_constr["slope"]["flag"]:
            wt_opt.model.add_constraint("towerse.slope", upper=1.0)

        if monopile_constr["pile_depth"]["flag"]:
            wt_opt.model.add_constraint("towerse.suctionpile_depth", lower=monopile_constr["pile_depth"]["lower_bound"])

        if tower_constr["frequency"]["flag"]:
            wt_opt.model.add_constraint("tcons.constr_tower_f_1Pmargin", upper=0.0)
            wt_opt.model.add_constraint("tcons.constr_tower_f_NPmargin", upper=0.0)

        elif tower_constr["frequency_1"]["flag"] or monopile_constr["frequency_1"]["flag"]:
            for k in range(self.modeling["WISDEM"]["TowerSE"]["nLC"]):
                kstr = "" if self.modeling["WISDEM"]["TowerSE"]["nLC"] == 0 else str(k + 1)
                wt_opt.model.add_constraint(
                    "towerse.post" + kstr + ".structural_frequencies",
                    indices=[0],
                    lower=tower_constr["frequency_1"]["lower_bound"],
                    upper=tower_constr["frequency_1"]["upper_bound"],
                )

        # Hub and drivetrain constraints
        hub_constr = self.opt["constraints"]["hub"]
        drive_constr = self.opt["constraints"]["drivetrain"]

        if hub_constr["hub_diameter"]["flag"]:
            wt_opt.model.add_constraint("drivese.constr_hub_diameter", lower=0.0)

        for k in ["lss", "hss", "bedplate", "mb1", "mb2"]:
            if drive_constr[k]["flag"]:
                mystr = k + "_vonmises" if k in ["lss", "hss", "bedplate"] else k + "_defl"
                wt_opt.model.add_constraint("drivese.constr_" + mystr, upper=1.0)

        for k in ["length", "height", "access", "ecc"]:
            if drive_constr[k]["flag"]:
                wt_opt.model.add_constraint("drivese.constr_" + k, lower=0.0)

        # Floating platform and mooring constraints
        float_constr = self.opt["constraints"]["floating"]

        if float_constr["operational_heel"]["flag"]:
            wt_opt.model.add_constraint("floatingse.constr_operational_heel", upper=1.0)

        if float_constr["survival_heel"]["flag"]:
            wt_opt.model.add_constraint("floatingse.constr_survival_heel", upper=1.0)

        if float_constr["max_surge"]["flag"]:
            wt_opt.model.add_constraint("floatingse.constr_max_surge", upper=1.0)

        if float_constr["mooring_tension"]["flag"]:
            wt_opt.model.add_constraint("floatingse.constr_axial_load", upper=1.0)

        if float_constr["mooring_length"]["flag"]:
            wt_opt.model.add_constraint("floatingse.constr_mooring_length", upper=1.0)

        return wt_opt

    def set_recorders(self, wt_opt):
        folder_output = self.opt["general"]["folder_output"]

        # Set recorder on the OpenMDAO driver level using the `optimization_log`
        # filename supplied in the optimization yaml
        if self.opt["recorder"]["flag"]:
            recorder = om.SqliteRecorder(os.path.join(folder_output, self.opt["recorder"]["file_name"]))
            wt_opt.driver.add_recorder(recorder)
            wt_opt.add_recorder(recorder)

            wt_opt.driver.recording_options["excludes"] = ["*_df"]
            wt_opt.driver.recording_options["record_constraints"] = True
            wt_opt.driver.recording_options["record_desvars"] = True
            wt_opt.driver.recording_options["record_objectives"] = True

        return wt_opt

    def set_initial(self, wt_opt, wt_init):
        blade_opt = self.opt["design_variables"]["blade"]

        if self.modeling["flags"]["blade"]:
            wt_opt["blade.opt_var.s_opt_twist"] = np.linspace(0.0, 1.0, blade_opt["aero_shape"]["twist"]["n_opt"])
            if blade_opt["aero_shape"]["twist"]["flag"]:
                init_twist_opt = np.interp(
                    wt_opt["blade.opt_var.s_opt_twist"],
                    wt_init["components"]["blade"]["outer_shape_bem"]["twist"]["grid"],
                    wt_init["components"]["blade"]["outer_shape_bem"]["twist"]["values"],
                )
                lb_twist = np.array(blade_opt["aero_shape"]["twist"]["lower_bound"])
                ub_twist = np.array(blade_opt["aero_shape"]["twist"]["upper_bound"])
                wt_opt["blade.opt_var.twist_opt_gain"] = (init_twist_opt - lb_twist) / (ub_twist - lb_twist)
                if (
                    max(wt_opt["blade.opt_var.twist_opt_gain"]) > 1.0
                    or min(wt_opt["blade.opt_var.twist_opt_gain"]) < 0.0
                ):
                    print(
                        "Warning: the initial twist violates the upper or lower bounds of the twist design variables."
                    )

            blade_constr = self.opt["constraints"]["blade"]
            wt_opt["blade.opt_var.s_opt_chord"] = np.linspace(0.0, 1.0, blade_opt["aero_shape"]["chord"]["n_opt"])
            wt_opt["blade.ps.s_opt_spar_cap_ss"] = np.linspace(0.0, 1.0, blade_opt["structure"]["spar_cap_ss"]["n_opt"])
            wt_opt["blade.ps.s_opt_spar_cap_ps"] = np.linspace(0.0, 1.0, blade_opt["structure"]["spar_cap_ps"]["n_opt"])
            wt_opt["rs.constr.max_strainU_spar"] = blade_constr["strains_spar_cap_ss"]["max"]
            wt_opt["rs.constr.max_strainL_spar"] = blade_constr["strains_spar_cap_ps"]["max"]
            wt_opt["stall_check.stall_margin"] = blade_constr["stall"]["margin"] * 180.0 / np.pi
            wt_opt["tcons.max_allowable_td_ratio"] = blade_constr["tip_deflection"]["margin"]

        if self.modeling["flags"]["nacelle"] and self.modeling["WISDEM"]["DriveSE"]["direct"]:
            drive_constr = self.opt["constraints"]["drivetrain"]
            wt_opt["drivese.access_diameter"] = drive_constr["access"]["lower_bound"]

        if self.modeling["flags"]["floating"]:
            float_constr = self.opt["constraints"]["floating"]
            wt_opt["floatingse.max_surge_fraction"] = float_constr["max_surge"]["upper_bound"]
            wt_opt.set_val("floatingse.operational_heel", float_constr["operational_heel"]["upper_bound"], units="rad")
            wt_opt.set_val("floatingse.survival_heel", float_constr["survival_heel"]["upper_bound"], units="rad")

        return wt_opt

    def set_restart(self, wt_opt):
        if "warmstart_file" in self.opt["driver"]["optimization"]:

            # Directly read the pyoptsparse sqlite db file
            from pyoptsparse import SqliteDict

            db = SqliteDict(self.opt["driver"]["optimization"]["warmstart_file"])

            # Grab the last iteration's design variables
            last_key = db["last"]
            desvars = db[last_key]["xuser"]

            # Obtain the already-setup OM problem's design variables
            if wt_opt.model._static_mode:
                design_vars = wt_opt.model._static_design_vars
            else:
                design_vars = wt_opt.model._design_vars

            # Get the absolute names from the promoted names within the OM model.
            # We need this because the pyoptsparse db has the absolute names for
            # variables but the OM model uses the promoted names.
            prom2abs = wt_opt.model._var_allprocs_prom2abs_list["output"]
            abs2prom = {}
            for key in design_vars:
                abs2prom[prom2abs[key][0]] = key

            # Loop through each design variable
            for key in desvars:
                prom_key = abs2prom[key]

                # Scale each DV based on the OM scaling from the problem.
                # This assumes we're running the same problem with the same scaling
                scaler = design_vars[prom_key]["scaler"]
                adder = design_vars[prom_key]["adder"]

                if scaler is None:
                    scaler = 1.0
                if adder is None:
                    adder = 0.0

                scaled_dv = desvars[key] / scaler - adder

                # Special handling for blade twist as we only have the
                # last few control points as design variables
                if "twist_opt_gain" in key:
                    wt_opt[key][2:] = scaled_dv
                else:
                    wt_opt[key][:] = scaled_dv

        return wt_opt<|MERGE_RESOLUTION|>--- conflicted
+++ resolved
@@ -25,12 +25,12 @@
             n_DV += 1
         if blade_opt["aero_shape"]["twist"]["flag"]:
             n_DV += blade_opt["aero_shape"]["twist"]["n_opt"] - (
-                    blade_opt["aero_shape"]["twist"]["lock_root"] + 
-                    blade_opt["aero_shape"]["twist"]["lock_tip"])
+                blade_opt["aero_shape"]["twist"]["lock_root"] + blade_opt["aero_shape"]["twist"]["lock_tip"]
+            )
         if blade_opt["aero_shape"]["chord"]["flag"]:
             n_DV += blade_opt["aero_shape"]["chord"]["n_opt"] - (
-                    blade_opt["aero_shape"]["chord"]["lock_root"] +
-                    blade_opt["aero_shape"]["chord"]["lock_tip"])
+                blade_opt["aero_shape"]["chord"]["lock_root"] + blade_opt["aero_shape"]["chord"]["lock_tip"]
+            )
         if blade_opt["aero_shape"]["af_positions"]["flag"]:
             n_DV += (
                 self.modeling["WISDEM"]["RotorSE"]["n_af_span"]
@@ -39,15 +39,15 @@
             )
         if blade_opt["structure"]["spar_cap_ss"]["flag"]:
             n_DV += blade_opt["structure"]["spar_cap_ss"]["n_opt"] - (
-                    blade_opt["aero_shape"]["spar_cap_ss"]["lock_root"] +
-                    blade_opt["aero_shape"]["spar_cap_ss"]["lock_tip"])
+                blade_opt["aero_shape"]["spar_cap_ss"]["lock_root"] + blade_opt["aero_shape"]["spar_cap_ss"]["lock_tip"]
+            )
         if (
             blade_opt["structure"]["spar_cap_ps"]["flag"]
             and not blade_opt["structure"]["spar_cap_ps"]["equal_to_suction"]
         ):
             n_DV += blade_opt["structure"]["spar_cap_ps"]["n_opt"] - (
-                    blade_opt["aero_shape"]["spar_cap_ps"]["lock_root"] +
-                    blade_opt["aero_shape"]["spar_cap_ps"]["lock_tip"])
+                blade_opt["aero_shape"]["spar_cap_ps"]["lock_root"] + blade_opt["aero_shape"]["spar_cap_ps"]["lock_tip"]
+            )
         if self.opt["design_variables"]["control"]["tsr"]["flag"]:
             n_DV += 1
 
@@ -94,27 +94,28 @@
                 n_DV += 2
         if drive_opt["bedplate_wall_thickness"]["flag"]:
             n_DV += 4
-<<<<<<< HEAD
 
         if float_opt["joints"]["flag"]:
             n_DV += len(float_opt["joints"]["z-coordinate"]) + len(float_opt["joints"]["r-coordinate"])
 
-        if self.opt["driver"]["form"] == "central":
-=======
+        # Wrap-up at end with multiplier for finite differencing
         if self.opt["driver"]["optimization"]["form"] == "central":
->>>>>>> ff4ccf75
             n_DV *= 2
 
         return n_DV
 
     def _get_step_size(self):
         # If a step size for the driver-level finite differencing is provided, use that step size. Otherwise use a default value.
-        return 1.0e-6 if not "step_size" in self.opt["driver"]["optimization"] else self.opt["driver"]["optimization"]["step_size"]
+        return (
+            1.0e-6
+            if not "step_size" in self.opt["driver"]["optimization"]
+            else self.opt["driver"]["optimization"]["step_size"]
+        )
 
     def set_driver(self, wt_opt):
         folder_output = self.opt["general"]["folder_output"]
 
-        if self.opt['driver']['optimization']['flag']:
+        if self.opt["driver"]["optimization"]["flag"]:
             step_size = self._get_step_size()
 
             # Solver has specific meaning in OpenMDAO
@@ -153,10 +154,18 @@
                     raise ImportError(
                         "You requested the optimization solver SNOPT, but you have not installed it within the pyOptSparseDriver. Please do so and rerun."
                     )
-                wt_opt.driver.opt_settings["Major optimality tolerance"] = float(self.opt["driver"]["optimization"]["tol"])
-                wt_opt.driver.opt_settings["Major iterations limit"] = int(self.opt["driver"]["optimization"]["max_major_iter"])
-                wt_opt.driver.opt_settings["Iterations limit"] = int(self.opt["driver"]["optimization"]["max_minor_iter"])
-                wt_opt.driver.opt_settings["Major feasibility tolerance"] = float(self.opt["driver"]["optimization"]["tol"])
+                wt_opt.driver.opt_settings["Major optimality tolerance"] = float(
+                    self.opt["driver"]["optimization"]["tol"]
+                )
+                wt_opt.driver.opt_settings["Major iterations limit"] = int(
+                    self.opt["driver"]["optimization"]["max_major_iter"]
+                )
+                wt_opt.driver.opt_settings["Iterations limit"] = int(
+                    self.opt["driver"]["optimization"]["max_minor_iter"]
+                )
+                wt_opt.driver.opt_settings["Major feasibility tolerance"] = float(
+                    self.opt["driver"]["optimization"]["tol"]
+                )
                 wt_opt.driver.opt_settings["Summary file"] = os.path.join(folder_output, "SNOPT_Summary_file.txt")
                 wt_opt.driver.opt_settings["Print file"] = os.path.join(folder_output, "SNOPT_Print_file.txt")
                 if "hist_file_name" in self.opt["driver"]["optimization"]:
@@ -168,37 +177,45 @@
                     wt_opt.driver.hotstart_file = self.opt["driver"]["optimization"]["hotstart_file"]
 
             else:
-                raise ValueError("The optimizer " + self.opt["driver"]["optimization"]["solver"] + "is not yet supported!")
-        
-        elif self.opt['driver']['design_of_experiments']['flag']:
-            if self.opt['driver']['design_of_experiments']['generator'].lower() == 'uniform':
+                raise ValueError(
+                    "The optimizer " + self.opt["driver"]["optimization"]["solver"] + "is not yet supported!"
+                )
+
+        elif self.opt["driver"]["design_of_experiments"]["flag"]:
+            if self.opt["driver"]["design_of_experiments"]["generator"].lower() == "uniform":
                 generator = om.UniformGenerator(
-                    num_samples = self.opt['driver']['design_of_experiments']['num_samples'],
-                    seed = self.opt['driver']['design_of_experiments']['seed'])
-            elif self.opt['driver']['design_of_experiments']['generator'].lower() == 'fullfact':
-                generator = om.FullFactorialGenerator(
-                    levels = self.opt['driver']['design_of_experiments']['num_samples'])
-            elif self.opt['driver']['design_of_experiments']['generator'].lower() == 'plackettburman':
+                    num_samples=self.opt["driver"]["design_of_experiments"]["num_samples"],
+                    seed=self.opt["driver"]["design_of_experiments"]["seed"],
+                )
+            elif self.opt["driver"]["design_of_experiments"]["generator"].lower() == "fullfact":
+                generator = om.FullFactorialGenerator(levels=self.opt["driver"]["design_of_experiments"]["num_samples"])
+            elif self.opt["driver"]["design_of_experiments"]["generator"].lower() == "plackettburman":
                 generator = om.PlackettBurmanGenerator()
-            elif self.opt['driver']['design_of_experiments']['generator'].lower() == 'boxbehnken':
+            elif self.opt["driver"]["design_of_experiments"]["generator"].lower() == "boxbehnken":
                 generator = om.BoxBehnkenGenerator()
-            elif self.opt['driver']['design_of_experiments']['generator'].lower() == 'latinhypercube':
+            elif self.opt["driver"]["design_of_experiments"]["generator"].lower() == "latinhypercube":
                 generator = om.LatinHypercubeGenerator(
-                    samples = self.opt['driver']['design_of_experiments']['num_samples'],
-                    criterion = self.opt['driver']['design_of_experiments']['criterion'],
-                    seed = self.opt['driver']['design_of_experiments']['seed'])
-            else:
-                raise Exception('The generator type {} is unsupported.'.format(
-                    self.opt['driver']['design_of_experiments']['generator']))
+                    samples=self.opt["driver"]["design_of_experiments"]["num_samples"],
+                    criterion=self.opt["driver"]["design_of_experiments"]["criterion"],
+                    seed=self.opt["driver"]["design_of_experiments"]["seed"],
+                )
+            else:
+                raise Exception(
+                    "The generator type {} is unsupported.".format(
+                        self.opt["driver"]["design_of_experiments"]["generator"]
+                    )
+                )
 
             # Initialize driver
             wt_opt.driver = om.DOEDriver(generator)
 
             # options
-            wt_opt.driver.options['run_parallel'] = self.opt['driver']['design_of_experiments']['run_parallel']
+            wt_opt.driver.options["run_parallel"] = self.opt["driver"]["design_of_experiments"]["run_parallel"]
 
         else:
-            raise Exception('Design variables are set to be optimized or studied, but no driver is selected. Please enable a driver.')
+            raise Exception(
+                "Design variables are set to be optimized or studied, but no driver is selected. Please enable a driver."
+            )
 
         return wt_opt
 
@@ -268,16 +285,12 @@
 
         twist_options = blade_opt["aero_shape"]["twist"]
         if twist_options["flag"]:
-            indices = range(twist_options["lock_root"],
-                            twist_options["n_opt"] - 
-                            twist_options["lock_tip"])
+            indices = range(twist_options["lock_root"], twist_options["n_opt"] - twist_options["lock_tip"])
             wt_opt.model.add_design_var("blade.opt_var.twist_opt_gain", indices=indices, lower=0.0, upper=1.0)
 
         chord_options = blade_opt["aero_shape"]["chord"]
         if chord_options["flag"]:
-            indices = range(chord_options["lock_root"],
-                            chord_options["n_opt"] - 
-                            chord_options["lock_tip"])
+            indices = range(chord_options["lock_root"], chord_options["n_opt"] - chord_options["lock_tip"])
             wt_opt.model.add_design_var(
                 "blade.opt_var.chord_opt_gain",
                 indices=indices,
@@ -304,9 +317,9 @@
 
         spar_cap_ss_options = blade_opt["structure"]["spar_cap_ss"]
         if spar_cap_ss_options["flag"]:
-            indices = range(spar_cap_ss_options["lock_root"],
-                            spar_cap_ss_options["n_opt"] - 
-                            spar_cap_ss_options["lock_tip"])
+            indices = range(
+                spar_cap_ss_options["lock_root"], spar_cap_ss_options["n_opt"] - spar_cap_ss_options["lock_tip"]
+            )
             wt_opt.model.add_design_var(
                 "blade.opt_var.spar_cap_ss_opt_gain",
                 indices=indices,
@@ -318,9 +331,9 @@
         # `equal_to_suction` as False in the optimization yaml.
         spar_cap_ps_options = blade_opt["structure"]["spar_cap_ps"]
         if spar_cap_ps_options["flag"] and not spar_cap_ps_options["equal_to_suction"]:
-            indices = range(spar_cap_ps_options["lock_root"],
-                            spar_cap_ps_options["n_opt"] - 
-                            spar_cap_ps_options["lock_tip"])
+            indices = range(
+                spar_cap_ps_options["lock_root"], spar_cap_ps_options["n_opt"] - spar_cap_ps_options["lock_tip"]
+            )
             wt_opt.model.add_design_var(
                 "blade.opt_var.spar_cap_ps_opt_gain",
                 indices=indices,
