--- conflicted
+++ resolved
@@ -1,13 +1,9 @@
 import os
 
 import numpy as np
-<<<<<<< HEAD
-=======
 from scipy.interpolate import PchipInterpolator
 
->>>>>>> 3396e672
 import openmdao.api as om
-from scipy.interpolate import PchipInterpolator
 
 
 class PoseOptimization(object):
