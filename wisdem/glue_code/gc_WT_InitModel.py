import numpy as np
<<<<<<< HEAD
=======
import logging
>>>>>>> 37e534f1
import wisdem.commonse.utilities as util
from wisdem.rotorse.geometry_tools.geometry import AirfoilShape
logger = logging.getLogger("wisdem/weis")


def yaml2openmdao(wt_opt, modeling_options, wt_init, opt_options):
    # Function to assign values to the openmdao group Wind_Turbine and all its components

    offshore = modeling_options["flags"]["offshore"]

    # These are the required components
    assembly = wt_init["assembly"]
    wt_opt = assign_configuration_values(wt_opt, assembly, opt_options)

    materials = wt_init["materials"]
    wt_opt = assign_material_values(wt_opt, modeling_options, materials)

    # Now all of the optional components
    if modeling_options["flags"]["environment"]:
        environment = wt_init["environment"]
        blade_flag = modeling_options["flags"]["blade"]
        wt_opt = assign_environment_values(wt_opt, environment, offshore, blade_flag)
    else:
        environment = {}

    if modeling_options["flags"]["blade"]:
        blade = wt_init["components"]["blade"]
        wt_opt = assign_blade_values(wt_opt, modeling_options, blade)
    else:
        blade = {}

    if modeling_options["flags"]["airfoils"]:
        airfoils = wt_init["airfoils"]
        wt_opt = assign_airfoil_values(wt_opt, modeling_options, airfoils)
    else:
        airfoils = {}

    if modeling_options["flags"]["control"]:
        control = wt_init["control"]
        wt_opt = assign_control_values(wt_opt, modeling_options, control)
    else:
        control = {}

    if modeling_options["flags"]["hub"] or modeling_options["flags"]["blade"]:
        hub = wt_init["components"]["hub"]
        wt_opt = assign_hub_values(wt_opt, hub, modeling_options["flags"])
    else:
        hub = {}

    if modeling_options["flags"]["nacelle"] or modeling_options["flags"]["blade"]:
        nacelle = wt_init["components"]["nacelle"]
        wt_opt = assign_nacelle_values(wt_opt, modeling_options, nacelle, modeling_options["flags"])

        if modeling_options["flags"]["generator"]:
            wt_opt = assign_generator_values(wt_opt, modeling_options, nacelle)
    else:
        nacelle = {}

    if modeling_options["flags"]["RNA"]:
        RNA = wt_init["components"]["RNA"]
    else:
        RNA = {}

    if modeling_options["flags"]["tower"]:
        tower = wt_init["components"]["tower"]
        wt_opt = assign_tower_values(wt_opt, modeling_options, tower)
    else:
        tower = {}

    if modeling_options["flags"]["monopile"]:
        monopile = wt_init["components"]["monopile"]
        wt_opt = assign_monopile_values(wt_opt, modeling_options, monopile)
    else:
        monopile = {}

    if modeling_options["flags"]["jacket"]:
        jacket = wt_init["components"]["jacket"]
        wt_opt = assign_jacket_values(wt_opt, modeling_options, jacket)
    else:
        jacket = {}

    if modeling_options["flags"]["floating_platform"]:
        floating_platform = wt_init["components"]["floating_platform"]
        wt_opt = assign_floating_values(wt_opt, modeling_options, floating_platform)
        mooring = wt_init["components"]["mooring"]
        wt_opt = assign_mooring_values(wt_opt, modeling_options, mooring)

    if modeling_options["flags"]["bos"]:
        bos = wt_init["bos"]
        wt_opt = assign_bos_values(wt_opt, bos, offshore)
    else:
        bos = {}

    if modeling_options["flags"]["costs"]:
        costs = wt_init["costs"]
        wt_opt = assign_costs_values(wt_opt, costs)
    else:
        costs = {}

    return wt_opt


def assign_blade_values(wt_opt, modeling_options, blade):
    # Function to assign values to the openmdao group Blade
    wt_opt = assign_outer_shape_bem_values(wt_opt, modeling_options, blade["outer_shape_bem"])
    wt_opt = assign_internal_structure_2d_fem_values(wt_opt, modeling_options, blade["internal_structure_2d_fem"])
    wt_opt = assign_te_flaps_values(wt_opt, modeling_options, blade)

    return wt_opt


def assign_outer_shape_bem_values(wt_opt, modeling_options, outer_shape_bem):
    # Function to assign values to the openmdao component Blade_Outer_Shape_BEM

    nd_span = modeling_options["WISDEM"]["RotorSE"]["nd_span"]

    wt_opt["blade.outer_shape_bem.af_position"] = outer_shape_bem["airfoil_position"]["grid"]
    wt_opt["blade.opt_var.af_position"] = outer_shape_bem["airfoil_position"]["grid"]

    wt_opt["blade.outer_shape_bem.s_default"] = nd_span
    wt_opt["blade.outer_shape_bem.chord_yaml"] = np.interp(
        nd_span, outer_shape_bem["chord"]["grid"], outer_shape_bem["chord"]["values"]
    )
    wt_opt["blade.outer_shape_bem.twist_yaml"] = np.interp(
        nd_span, outer_shape_bem["twist"]["grid"], outer_shape_bem["twist"]["values"]
    )
    wt_opt["blade.outer_shape_bem.pitch_axis_yaml"] = np.interp(
        nd_span, outer_shape_bem["pitch_axis"]["grid"], outer_shape_bem["pitch_axis"]["values"]
    )

    wt_opt["blade.outer_shape_bem.ref_axis_yaml"][:, 0] = np.interp(
        nd_span, outer_shape_bem["reference_axis"]["x"]["grid"], outer_shape_bem["reference_axis"]["x"]["values"]
    )
    wt_opt["blade.outer_shape_bem.ref_axis_yaml"][:, 1] = np.interp(
        nd_span, outer_shape_bem["reference_axis"]["y"]["grid"], outer_shape_bem["reference_axis"]["y"]["values"]
    )
    wt_opt["blade.outer_shape_bem.ref_axis_yaml"][:, 2] = np.interp(
        nd_span, outer_shape_bem["reference_axis"]["z"]["grid"], outer_shape_bem["reference_axis"]["z"]["values"]
    )

    # # Smoothing of the shapes
    # # Chord
    # chord_init      = wt_opt['blade.outer_shape_bem.chord']
    # s_interp_c      = np.array([0.0, 0.05, 0.2, 0.35, 0.65, 0.9, 1.0 ])
    # f_interp1       = interp1d(nd_span,chord_init)
    # chord_int1      = f_interp1(s_interp_c)
    # f_interp2       = PchipInterpolator(s_interp_c,chord_int1)
    # chord_int2      = f_interp2(nd_span)

    # import matplotlib.pyplot as plt
    # fc, axc  = plt.subplots(1,1,figsize=(5.3, 4))
    # axc.plot(nd_span, chord_init, c='k', label='Initial')
    # axc.plot(s_interp_c, chord_int1, 'ko', label='Interp Points')
    # axc.plot(nd_span, chord_int2, c='b', label='PCHIP')
    # axc.set(xlabel='r/R' , ylabel='Chord (m)')
    # fig_name = 'interp_chord.png'
    # axc.legend()
    # # Planform
    # le_init = wt_opt['blade.outer_shape_bem.pitch_axis']*wt_opt['blade.outer_shape_bem.chord']
    # te_init = (1. - wt_opt['blade.outer_shape_bem.pitch_axis'])*wt_opt['blade.outer_shape_bem.chord']

    # s_interp_le     = np.array([0.0, 0.5, 0.8, 1.0])
    # f_interp1       = interp1d(wt_opt['blade.outer_shape_bem.s_default'],le_init)
    # le_int1         = f_interp1(s_interp_le)
    # f_interp2       = PchipInterpolator(s_interp_le,le_int1)
    # le_int2         = f_interp2(wt_opt['blade.outer_shape_bem.s_default'])

    # fpl, axpl  = plt.subplots(1,1,figsize=(5.3, 4))
    # axpl.plot(wt_opt['blade.outer_shape_bem.s_default'], -le_init, c='k', label='LE init')
    # axpl.plot(wt_opt['blade.outer_shape_bem.s_default'], -le_int2, c='b', label='LE smooth old pa')
    # axpl.plot(wt_opt['blade.outer_shape_bem.s_default'], te_init, c='k', label='TE init')
    # axpl.plot(wt_opt['blade.outer_shape_bem.s_default'], wt_opt['blade.outer_shape_bem.chord'] - le_int2, c='b', label='TE smooth old pa')
    # axpl.set(xlabel='r/R' , ylabel='Planform (m)')
    # axpl.legend()
    # plt.show()
    # # np.savetxt('temp.txt', le_int2/wt_opt['blade.outer_shape_bem.chord'])

    # # # Twist
    # theta_init      = wt_opt['blade.outer_shape_bem.twist']
    # s_interp      = np.array([0.0, 0.05, 0.1, 0.2, 0.35, 0.5, 0.7, 0.9, 1.0 ])
    # f_interp1       = interp1d(nd_span,theta_init)
    # theta_int1      = f_interp1(s_interp)
    # f_interp2       = PchipInterpolator(s_interp,theta_int1)
    # theta_int2      = f_interp2(nd_span)

    # import matplotlib.pyplot as plt
    # fc, axc  = plt.subplots(1,1,figsize=(5.3, 4))
    # axc.plot(nd_span, theta_init, c='k', label='Initial')
    # axc.plot(s_interp, theta_int1, 'ko', label='Interp Points')
    # axc.plot(nd_span, theta_int2, c='b', label='PCHIP')
    # axc.set(xlabel='r/R' , ylabel='Twist (deg)')
    # axc.legend()
    # plt.show()

    return wt_opt


def assign_internal_structure_2d_fem_values(wt_opt, modeling_options, internal_structure_2d_fem):
    # Function to assign values to the openmdao component Blade_Internal_Structure_2D_FEM

    n_span = modeling_options["WISDEM"]["RotorSE"]["n_span"]
    n_webs = modeling_options["WISDEM"]["RotorSE"]["n_webs"]

    web_rotation = np.zeros((n_webs, n_span))
    web_offset_y_pa = np.zeros((n_webs, n_span))
    web_start_nd = np.zeros((n_webs, n_span))
    web_end_nd = np.zeros((n_webs, n_span))
    definition_web = np.zeros(n_webs)
    nd_span = wt_opt["blade.outer_shape_bem.s_default"]

    # Loop through the webs and interpolate spanwise the values
    for i in range(n_webs):
        if "rotation" in internal_structure_2d_fem["webs"][i] and "offset_y_pa" in internal_structure_2d_fem["webs"][i]:
            if "fixed" in internal_structure_2d_fem["webs"][i]["rotation"].keys():
                if internal_structure_2d_fem["webs"][i]["rotation"]["fixed"] == "twist":
                    definition_web[i] = 1
                else:
                    raise ValueError(
                        "Invalid rotation reference for web "
                        + modeling_options["WISDEM"]["RotorSE"]["web_name"][i]
                        + ". Please check the yaml input file"
                    )
            else:
                web_rotation[i, :] = np.interp(
                    nd_span,
                    internal_structure_2d_fem["webs"][i]["rotation"]["grid"],
                    internal_structure_2d_fem["webs"][i]["rotation"]["values"],
                    left=0.0,
                    right=0.0,
                )
                definition_web[i] = 2
            web_offset_y_pa[i, :] = np.interp(
                nd_span,
                internal_structure_2d_fem["webs"][i]["offset_y_pa"]["grid"],
                internal_structure_2d_fem["webs"][i]["offset_y_pa"]["values"],
                left=0.0,
                right=0.0,
            )
        elif (
            "start_nd_arc" in internal_structure_2d_fem["webs"][i]
            and "end_nd_arc" in internal_structure_2d_fem["webs"][i]
        ):
            definition_web[i] = 3
            web_start_nd[i, :] = np.interp(
                nd_span,
                internal_structure_2d_fem["webs"][i]["start_nd_arc"]["grid"],
                internal_structure_2d_fem["webs"][i]["start_nd_arc"]["values"],
                left=0.0,
                right=0.0,
            )
            web_end_nd[i, :] = np.interp(
                nd_span,
                internal_structure_2d_fem["webs"][i]["end_nd_arc"]["grid"],
                internal_structure_2d_fem["webs"][i]["end_nd_arc"]["values"],
                left=0.0,
                right=0.0,
            )
        else:
            raise ValueError("Webs definition not supported. Please check the yaml input.")

    n_layers = modeling_options["WISDEM"]["RotorSE"]["n_layers"]
    layer_name = n_layers * [""]
    layer_mat = n_layers * [""]
    thickness = np.zeros((n_layers, n_span))
    layer_rotation = np.zeros((n_layers, n_span))
    layer_offset_y_pa = np.zeros((n_layers, n_span))
    layer_width = np.zeros((n_layers, n_span))
    layer_midpoint_nd = np.zeros((n_layers, n_span))
    layer_start_nd = np.zeros((n_layers, n_span))
    layer_end_nd = np.zeros((n_layers, n_span))
    layer_web = np.zeros(n_layers)
    layer_side = n_layers * [""]
    definition_layer = np.zeros(n_layers)
    index_layer_start = np.zeros(n_layers)
    index_layer_end = np.zeros(n_layers)

    # Loop through the layers, interpolate along blade span, assign the inputs, and the definition flag
    for i in range(n_layers):
        layer_name[i] = modeling_options["WISDEM"]["RotorSE"]["layer_name"][i]
        layer_mat[i] = modeling_options["WISDEM"]["RotorSE"]["layer_mat"][i]
        thickness[i] = np.interp(
            nd_span,
            internal_structure_2d_fem["layers"][i]["thickness"]["grid"],
            internal_structure_2d_fem["layers"][i]["thickness"]["values"],
            left=0.0,
            right=0.0,
        )
        if (
            "rotation" not in internal_structure_2d_fem["layers"][i]
            and "offset_y_pa" not in internal_structure_2d_fem["layers"][i]
            and "width" not in internal_structure_2d_fem["layers"][i]
            and "start_nd_arc" not in internal_structure_2d_fem["layers"][i]
            and "end_nd_arc" not in internal_structure_2d_fem["layers"][i]
            and "web" not in internal_structure_2d_fem["layers"][i]
        ):
            definition_layer[i] = 1

        if (
            "rotation" in internal_structure_2d_fem["layers"][i]
            and "offset_y_pa" in internal_structure_2d_fem["layers"][i]
            and "width" in internal_structure_2d_fem["layers"][i]
            and "side" in internal_structure_2d_fem["layers"][i]
        ):
            if "fixed" in internal_structure_2d_fem["layers"][i]["rotation"].keys():
                if internal_structure_2d_fem["layers"][i]["rotation"]["fixed"] == "twist":
                    definition_layer[i] = 2
                else:
                    raise ValueError(
                        "Invalid rotation reference for layer " + layer_name[i] + ". Please check the yaml input file."
                    )
            else:
                layer_rotation[i, :] = np.interp(
                    nd_span,
                    internal_structure_2d_fem["layers"][i]["rotation"]["grid"],
                    internal_structure_2d_fem["layers"][i]["rotation"]["values"],
                    left=0.0,
                    right=0.0,
                )
                definition_layer[i] = 3
            layer_offset_y_pa[i, :] = np.interp(
                nd_span,
                internal_structure_2d_fem["layers"][i]["offset_y_pa"]["grid"],
                internal_structure_2d_fem["layers"][i]["offset_y_pa"]["values"],
                left=0.0,
                right=0.0,
            )
            layer_width[i, :] = np.interp(
                nd_span,
                internal_structure_2d_fem["layers"][i]["width"]["grid"],
                internal_structure_2d_fem["layers"][i]["width"]["values"],
                left=0.0,
                right=0.0,
            )
            layer_side[i] = internal_structure_2d_fem["layers"][i]["side"]
        if (
            "midpoint_nd_arc" in internal_structure_2d_fem["layers"][i]
            and "width" in internal_structure_2d_fem["layers"][i]
        ):
            if "fixed" in internal_structure_2d_fem["layers"][i]["midpoint_nd_arc"].keys():
                if internal_structure_2d_fem["layers"][i]["midpoint_nd_arc"]["fixed"] == "TE":
                    layer_midpoint_nd[i, :] = np.ones(n_span)
                    definition_layer[i] = 4
                elif internal_structure_2d_fem["layers"][i]["midpoint_nd_arc"]["fixed"] == "LE":
                    definition_layer[i] = 5
                    # layer_midpoint_nd[i,:] = -np.ones(n_span) # To be assigned later!
            else:
                layer_midpoint_nd[i, :] = np.interp(
                    nd_span,
                    internal_structure_2d_fem["layers"][i]["midpoint_nd_arc"]["grid"],
                    internal_structure_2d_fem["layers"][i]["midpoint_nd_arc"]["values"],
                    left=0.0,
                    right=0.0,
                )
            layer_width[i, :] = np.interp(
                nd_span,
                internal_structure_2d_fem["layers"][i]["width"]["grid"],
                internal_structure_2d_fem["layers"][i]["width"]["values"],
                left=0.0,
                right=0.0,
            )
        if "start_nd_arc" in internal_structure_2d_fem["layers"][i] and definition_layer[i] == 0:
            if "fixed" in internal_structure_2d_fem["layers"][i]["start_nd_arc"].keys():
                if internal_structure_2d_fem["layers"][i]["start_nd_arc"]["fixed"] == "TE":
                    layer_start_nd[i, :] = np.zeros(n_span)
                    # raise ValueError('No need to fix element to TE, set it to 0.')
                elif internal_structure_2d_fem["layers"][i]["start_nd_arc"]["fixed"] == "LE":
                    definition_layer[i] = 11
                else:
                    definition_layer[i] = 6
                    flag = False
                    for k in range(n_layers):
                        if layer_name[k] == internal_structure_2d_fem["layers"][i]["start_nd_arc"]["fixed"]:
                            index_layer_start[i] = k
                            flag = True
                            break
                    if flag == False:
                        raise ValueError("The start position of the layer " + internal_structure_2d_fem["layers"][i]["name"] + 
                        " is linked to the layer " + internal_structure_2d_fem["layers"][i]["start_nd_arc"]["fixed"] + 
                        " , but this layer does not exist in the yaml.")
            else:
                layer_start_nd[i, :] = np.interp(
                    nd_span,
                    internal_structure_2d_fem["layers"][i]["start_nd_arc"]["grid"],
                    internal_structure_2d_fem["layers"][i]["start_nd_arc"]["values"],
                    left=0.0,
                    right=0.0,
                )
            if "end_nd_arc" in internal_structure_2d_fem["layers"][i]:
                if "fixed" in internal_structure_2d_fem["layers"][i]["end_nd_arc"].keys():
                    if internal_structure_2d_fem["layers"][i]["end_nd_arc"]["fixed"] == "TE":
                        layer_end_nd[i, :] = np.ones(n_span)
                        # raise ValueError('No need to fix element to TE, set it to 0.')
                    elif internal_structure_2d_fem["layers"][i]["end_nd_arc"]["fixed"] == "LE":
                        definition_layer[i] = 12
                    else:
                        flag = False
                        for k in range(n_layers):
                            if layer_name[k] == internal_structure_2d_fem["layers"][i]["end_nd_arc"]["fixed"]:
                                index_layer_end[i] = k
                                flag = True
                                break
                        if flag == False:
                            raise ValueError("The end position of the layer " + internal_structure_2d_fem["layers"][i]["name"] + 
                            " is linked to the layer " + internal_structure_2d_fem["layers"][i]["start_nd_arc"]["fixed"] + 
                            " , but this layer does not exist in the yaml.")
            if "width" in internal_structure_2d_fem["layers"][i]:
                definition_layer[i] = 7
                layer_width[i, :] = np.interp(
                    nd_span,
                    internal_structure_2d_fem["layers"][i]["width"]["grid"],
                    internal_structure_2d_fem["layers"][i]["width"]["values"],
                    left=0.0,
                    right=0.0,
                )

        if "end_nd_arc" in internal_structure_2d_fem["layers"][i] and definition_layer[i] == 0:
            if "fixed" in internal_structure_2d_fem["layers"][i]["end_nd_arc"].keys():
                if internal_structure_2d_fem["layers"][i]["end_nd_arc"]["fixed"] == "TE":
                    layer_end_nd[i, :] = np.ones(n_span)
                    # raise ValueError('No need to fix element to TE, set it to 0.')
                elif internal_structure_2d_fem["layers"][i]["end_nd_arc"]["fixed"] == "LE":
                    definition_layer[i] = 12
                else:
                    definition_layer[i] = 6
                    flag = False
                    for k in range(n_layers):
                        if layer_name[k] == internal_structure_2d_fem["layers"][i]["end_nd_arc"]["fixed"]:
                            index_layer_end[i] = k
                            flag = True
                            break
                    if flag == False:
                        raise ValueError("Error with layer " + internal_structure_2d_fem["layers"][i]["name"])
            else:
                layer_end_nd[i, :] = np.interp(
                    nd_span,
                    internal_structure_2d_fem["layers"][i]["end_nd_arc"]["grid"],
                    internal_structure_2d_fem["layers"][i]["end_nd_arc"]["values"],
                    left=0.0,
                    right=0.0,
                )
            if "width" in internal_structure_2d_fem["layers"][i]:
                definition_layer[i] = 8
                layer_width[i, :] = np.interp(
                    nd_span,
                    internal_structure_2d_fem["layers"][i]["width"]["grid"],
                    internal_structure_2d_fem["layers"][i]["width"]["values"],
                    left=0.0,
                    right=0.0,
                )
            if "start_nd_arc" in internal_structure_2d_fem["layers"][i]:
                definition_layer[i] = 9

        if "web" in internal_structure_2d_fem["layers"][i]:
            web_name_i = internal_structure_2d_fem["layers"][i]["web"]
            for j in range(modeling_options["WISDEM"]["RotorSE"]["n_webs"]):
                if web_name_i == modeling_options["WISDEM"]["RotorSE"]["web_name"][j]:
                    k = j + 1
                    break
            layer_web[i] = k
            definition_layer[i] = 10

        # Fatigue params
        if layer_name[i] == modeling_options["WISDEM"]["RotorSE"]["spar_cap_ss"]:
            k = wt_opt["materials.name"].index(layer_mat[i])
            wt_opt["blade.fatigue.sparU_wohlerA"] = wt_opt["materials.wohler_intercept"][k]
            wt_opt["blade.fatigue.sparU_wohlerexp"] = wt_opt["materials.wohler_exp"][k]
            wt_opt["blade.fatigue.sparU_sigma_ult"] = wt_opt["materials.Xt"][k, :].max()

        elif layer_name[i] == modeling_options["WISDEM"]["RotorSE"]["spar_cap_ps"]:
            k = wt_opt["materials.name"].index(layer_mat[i])
            wt_opt["blade.fatigue.sparL_wohlerA"] = wt_opt["materials.wohler_intercept"][k]
            wt_opt["blade.fatigue.sparL_wohlerexp"] = wt_opt["materials.wohler_exp"][k]
            wt_opt["blade.fatigue.sparL_sigma_ult"] = wt_opt["materials.Xt"][k, :].max()

        elif layer_name[i] == modeling_options["WISDEM"]["RotorSE"]["te_ss"]:
            k = wt_opt["materials.name"].index(layer_mat[i])
            wt_opt["blade.fatigue.teU_wohlerA"] = wt_opt["materials.wohler_intercept"][k]
            wt_opt["blade.fatigue.teU_wohlerexp"] = wt_opt["materials.wohler_exp"][k]
            wt_opt["blade.fatigue.teU_sigma_ult"] = wt_opt["materials.Xt"][k, :].max()

        elif layer_name[i] == modeling_options["WISDEM"]["RotorSE"]["te_ps"]:
            k = wt_opt["materials.name"].index(layer_mat[i])
            wt_opt["blade.fatigue.teL_wohlerA"] = wt_opt["materials.wohler_intercept"][k]
            wt_opt["blade.fatigue.teL_wohlerexp"] = wt_opt["materials.wohler_exp"][k]
            wt_opt["blade.fatigue.teL_sigma_ult"] = wt_opt["materials.Xt"][k, :].max()

    # Assign the openmdao values
    wt_opt["blade.internal_structure_2d_fem.layer_side"] = layer_side
    wt_opt["blade.internal_structure_2d_fem.layer_thickness"] = thickness
    wt_opt["blade.internal_structure_2d_fem.layer_midpoint_nd"] = layer_midpoint_nd
    wt_opt["blade.internal_structure_2d_fem.layer_web"] = layer_web
    wt_opt["blade.internal_structure_2d_fem.definition_web"] = definition_web
    wt_opt["blade.internal_structure_2d_fem.definition_layer"] = definition_layer
    wt_opt["blade.internal_structure_2d_fem.index_layer_start"] = index_layer_start
    wt_opt["blade.internal_structure_2d_fem.index_layer_end"] = index_layer_end

    wt_opt["blade.internal_structure_2d_fem.web_offset_y_pa_yaml"] = web_offset_y_pa
    wt_opt["blade.internal_structure_2d_fem.web_rotation_yaml"] = web_rotation
    wt_opt["blade.internal_structure_2d_fem.web_start_nd_yaml"] = web_start_nd
    wt_opt["blade.internal_structure_2d_fem.web_end_nd_yaml"] = web_end_nd
    wt_opt["blade.internal_structure_2d_fem.layer_offset_y_pa_yaml"] = layer_offset_y_pa
    wt_opt["blade.internal_structure_2d_fem.layer_width_yaml"] = layer_width
    wt_opt["blade.internal_structure_2d_fem.layer_start_nd_yaml"] = layer_start_nd
    wt_opt["blade.internal_structure_2d_fem.layer_end_nd_yaml"] = layer_end_nd
    wt_opt["blade.internal_structure_2d_fem.layer_rotation_yaml"] = layer_rotation

    # Spanwise joint
    wt_opt["blade.internal_structure_2d_fem.joint_position"] = internal_structure_2d_fem["joint"]["position"]
    wt_opt["blade.internal_structure_2d_fem.joint_mass"] = internal_structure_2d_fem["joint"]["mass"]
    wt_opt["blade.internal_structure_2d_fem.joint_cost"] = internal_structure_2d_fem["joint"]["cost"]

    # Blade root
    wt_opt["blade.internal_structure_2d_fem.d_f"] = internal_structure_2d_fem["root"]["d_f"]
    wt_opt["blade.internal_structure_2d_fem.sigma_max"] = internal_structure_2d_fem["root"]["sigma_max"]

    return wt_opt


def assign_te_flaps_values(wt_opt, modeling_options, blade):
    # Function to assign the trailing edge flaps data to the openmdao data structure
    if modeling_options["WISDEM"]["RotorSE"]["n_te_flaps"] > 0:
        n_te_flaps = modeling_options["WISDEM"]["RotorSE"]["n_te_flaps"]
        for i in range(n_te_flaps):
            wt_opt["dac_ivc.te_flap_start"][i] = blade["aerodynamic_control"]["te_flaps"][i]["span_start"]
            wt_opt["dac_ivc.te_flap_end"][i] = blade["aerodynamic_control"]["te_flaps"][i]["span_end"]
            wt_opt["dac_ivc.chord_start"][i] = blade["aerodynamic_control"]["te_flaps"][i]["chord_start"]
            wt_opt["dac_ivc.delta_max_pos"][i] = blade["aerodynamic_control"]["te_flaps"][i]["delta_max_pos"]
            wt_opt["dac_ivc.delta_max_neg"][i] = blade["aerodynamic_control"]["te_flaps"][i]["delta_max_neg"]

            wt_opt["dac_ivc.te_flap_ext"] = (
                blade["aerodynamic_control"]["te_flaps"][i]["span_end"]
                - blade["aerodynamic_control"]["te_flaps"][i]["span_start"]
            )
            # wt_opt['dac_ivc.te_flap_end'] = blade['aerodynamic_control']['te_flaps'][i]['span_end']

            # Checks for consistency
            if blade["aerodynamic_control"]["te_flaps"][i]["span_start"] < 0.0:
                raise ValueError(
                    "Error: the start along blade span of the trailing edge flap number "
                    + str(i)
                    + " is defined smaller than 0, which corresponds to blade root. Please check the yaml input."
                )
            elif blade["aerodynamic_control"]["te_flaps"][i]["span_start"] > 1.0:
                raise ValueError(
                    "Error: the start along blade span of the trailing edge flap number "
                    + str(i)
                    + " is defined bigger than 1, which corresponds to blade tip. Please check the yaml input."
                )
            elif blade["aerodynamic_control"]["te_flaps"][i]["span_end"] < 0.0:
                raise ValueError(
                    "Error: the end along blade span of the trailing edge flap number "
                    + str(i)
                    + " is defined smaller than 0, which corresponds to blade root. Please check the yaml input."
                )
            elif blade["aerodynamic_control"]["te_flaps"][i]["span_end"] > 1.0:
                raise ValueError(
                    "Error: the end along blade span of the trailing edge flap number "
                    + str(i)
                    + " is defined bigger than 1, which corresponds to blade tip. Please check the yaml input."
                )
            elif (
                blade["aerodynamic_control"]["te_flaps"][i]["span_start"]
                == blade["aerodynamic_control"]["te_flaps"][i]["span_end"]
            ):
                raise ValueError(
                    "Error: the start and end along blade span of the trailing edge flap number "
                    + str(i)
                    + " are defined equal. Please check the yaml input."
                )
            elif i > 0:
                if (
                    blade["aerodynamic_control"]["te_flaps"][i]["span_start"]
                    < blade["aerodynamic_control"]["te_flaps"][i - 1]["span_end"]
                ):
                    raise ValueError(
                        "Error: the start along blade span of the trailing edge flap number "
                        + str(i)
                        + " is smaller than the end of the trailing edge flap number "
                        + str(i - 1)
                        + ". Please check the yaml input."
                    )
            elif blade["aerodynamic_control"]["te_flaps"][i]["chord_start"] < 0.2:
                raise ValueError(
                    "Error: the start along the chord of the trailing edge flap number "
                    + str(i)
                    + " is smaller than 0.2, which is too close to the leading edge. Please check the yaml input."
                )
            elif blade["aerodynamic_control"]["te_flaps"][i]["chord_start"] > 1.0:
                raise ValueError(
                    "Error: the end along the chord of the trailing edge flap number "
                    + str(i)
                    + " is larger than 1., which is beyond the trailing edge. Please check the yaml input."
                )
            elif blade["aerodynamic_control"]["te_flaps"][i]["delta_max_pos"] > 30.0 / 180.0 * np.pi:
                raise ValueError(
                    "Error: the max positive deflection of the trailing edge flap number "
                    + str(i)
                    + " is larger than 30 deg, which is beyond the limits of applicability of this tool. Please check the yaml input."
                )
            elif blade["aerodynamic_control"]["te_flaps"][i]["delta_max_neg"] < -30.0 / 180.0 * np.pi:
                raise ValueError(
                    "Error: the max negative deflection of the trailing edge flap number "
                    + str(i)
                    + " is smaller than -30 deg, which is beyond the limits of applicability of this tool. Please check the yaml input."
                )
            elif (
                blade["aerodynamic_control"]["te_flaps"][i]["delta_max_pos"]
                < blade["aerodynamic_control"]["te_flaps"][i]["delta_max_neg"]
            ):
                raise ValueError(
                    "Error: the max positive deflection of the trailing edge flap number "
                    + str(i)
                    + " is smaller than the max negative deflection. Please check the yaml input."
                )
            else:
                pass

    return wt_opt


def assign_hub_values(wt_opt, hub, flags):

    wt_opt["hub.diameter"] = hub["diameter"]
    wt_opt["hub.cone"] = hub["cone_angle"]
    # wt_opt['hub.drag_coeff']                  = hub['drag_coefficient'] # GB: This doesn't connect to anything
    if flags["hub"]:
        wt_opt["hub.flange_t2shell_t"] = hub["flange_t2shell_t"]
        wt_opt["hub.flange_OD2hub_D"] = hub["flange_OD2hub_D"]
        wt_opt["hub.flange_ID2flange_OD"] = hub["flange_ID2OD"]
        wt_opt["hub.hub_in2out_circ"] = hub["hub_blade_spacing_margin"]
        wt_opt["hub.hub_stress_concentration"] = hub["hub_stress_concentration"]
        wt_opt["hub.n_front_brackets"] = hub["n_front_brackets"]
        wt_opt["hub.n_rear_brackets"] = hub["n_rear_brackets"]
        wt_opt["hub.clearance_hub_spinner"] = hub["clearance_hub_spinner"]
        wt_opt["hub.spin_hole_incr"] = hub["spin_hole_incr"]
        wt_opt["hub.pitch_system_scaling_factor"] = hub["pitch_system_scaling_factor"]
        wt_opt["hub.spinner_gust_ws"] = hub["spinner_gust_ws"]
        wt_opt["hub.hub_material"] = hub["hub_material"]
        wt_opt["hub.spinner_material"] = hub["spinner_material"]

    return wt_opt


def assign_nacelle_values(wt_opt, modeling_options, nacelle, flags):
    # Common direct and geared
    wt_opt["nacelle.uptilt"] = nacelle["drivetrain"]["uptilt"]
    wt_opt["nacelle.distance_tt_hub"] = nacelle["drivetrain"]["distance_tt_hub"]
    wt_opt["nacelle.overhang"] = nacelle["drivetrain"]["overhang"]
    wt_opt["nacelle.gear_ratio"] = nacelle["drivetrain"]["gear_ratio"]
    wt_opt["nacelle.gearbox_efficiency"] = nacelle["drivetrain"]["gearbox_efficiency"]
    if flags["nacelle"]:
        wt_opt["nacelle.distance_hub2mb"] = nacelle["drivetrain"]["distance_hub_mb"]
        wt_opt["nacelle.distance_mb2mb"] = nacelle["drivetrain"]["distance_mb_mb"]
        wt_opt["nacelle.L_generator"] = nacelle["drivetrain"]["generator_length"]
        wt_opt["nacelle.damping_ratio"] = nacelle["drivetrain"]["damping_ratio"]
        wt_opt["nacelle.mb1Type"] = nacelle["drivetrain"]["mb1Type"]
        wt_opt["nacelle.mb2Type"] = nacelle["drivetrain"]["mb2Type"]
        wt_opt["nacelle.uptower"] = nacelle["drivetrain"]["uptower"]
        wt_opt["nacelle.lss_material"] = nacelle["drivetrain"]["lss_material"]
        wt_opt["nacelle.bedplate_material"] = nacelle["drivetrain"]["bedplate_material"]
        wt_opt["nacelle.brake_mass_user"] = nacelle["drivetrain"]["brake_mass_user"]
        wt_opt["nacelle.hvac_mass_coeff"] = nacelle["drivetrain"]["hvac_mass_coefficient"]
        wt_opt["nacelle.converter_mass_user"] = nacelle["drivetrain"]["converter_mass_user"]
        wt_opt["nacelle.transformer_mass_user"] = nacelle["drivetrain"]["transformer_mass_user"]

        wt_opt["nacelle.lss_wall_thickness"] = nacelle["drivetrain"]["lss_wall_thickness"]
        wt_opt["nacelle.lss_diameter"] = nacelle["drivetrain"]["lss_diameter"]

        if modeling_options["WISDEM"]["DriveSE"]["direct"]:
            # Direct only
            wt_opt["nacelle.nose_wall_thickness"] = nacelle["drivetrain"]["nose_wall_thickness"]
            wt_opt["nacelle.nose_diameter"] = nacelle["drivetrain"]["nose_diameter"]

            s_bedplate = np.linspace(0.0, 1.0, len(wt_opt["nacelle.bedplate_wall_thickness"]))
            s_bed_thick_in = nacelle["drivetrain"]["bedplate_wall_thickness"]["grid"]
            v_bed_thick_in = nacelle["drivetrain"]["bedplate_wall_thickness"]["values"]
            wt_opt["nacelle.bedplate_wall_thickness"] = np.interp(s_bedplate, s_bed_thick_in, v_bed_thick_in)
        else:
            # Geared only
            wt_opt["nacelle.hss_wall_thickness"] = nacelle["drivetrain"]["hss_wall_thickness"]
            wt_opt["nacelle.hss_diameter"] = nacelle["drivetrain"]["hss_diameter"]

            wt_opt["nacelle.hss_length"] = nacelle["drivetrain"]["hss_length"]
            wt_opt["nacelle.bedplate_flange_width"] = nacelle["drivetrain"]["bedplate_flange_width"]
            wt_opt["nacelle.bedplate_flange_thickness"] = nacelle["drivetrain"]["bedplate_flange_thickness"]
            wt_opt["nacelle.bedplate_web_thickness"] = nacelle["drivetrain"]["bedplate_web_thickness"]
            wt_opt["nacelle.gear_configuration"] = nacelle["drivetrain"]["gear_configuration"].lower()
            wt_opt["nacelle.planet_numbers"] = nacelle["drivetrain"]["planet_numbers"]
            wt_opt["nacelle.hss_material"] = nacelle["drivetrain"]["hss_material"]

        if not modeling_options["flags"]["generator"]:
            wt_opt["generator.generator_radius_user"] = nacelle["drivetrain"]["generator_radius_user"]
            wt_opt["generator.generator_mass_user"] = nacelle["drivetrain"]["generator_mass_user"]

            eff_user = np.c_[
                nacelle["drivetrain"]["generator_rpm_efficiency_user"]["grid"],
                nacelle["drivetrain"]["generator_rpm_efficiency_user"]["values"],
            ]
            n_pc = modeling_options["WISDEM"]["RotorSE"]["n_pc"]
            if np.any(eff_user):
                newrpm = np.linspace(eff_user[:, 0].min(), eff_user[:, 0].max(), n_pc)
                neweff = np.interp(newrpm, eff_user[:, 0], eff_user[:, 1])
                myeff = np.c_[newrpm, neweff]
            else:
                myeff = np.zeros((n_pc, 2))
            wt_opt["generator.generator_efficiency_user"] = myeff

    return wt_opt


def assign_generator_values(wt_opt, modeling_options, nacelle):

    wt_opt["generator.B_r"] = nacelle["generator"]["B_r"]
    wt_opt["generator.P_Fe0e"] = nacelle["generator"]["P_Fe0e"]
    wt_opt["generator.P_Fe0h"] = nacelle["generator"]["P_Fe0h"]
    wt_opt["generator.S_N"] = nacelle["generator"]["S_N"]
    wt_opt["generator.alpha_p"] = nacelle["generator"]["alpha_p"]
    wt_opt["generator.b_r_tau_r"] = nacelle["generator"]["b_r_tau_r"]
    wt_opt["generator.b_ro"] = nacelle["generator"]["b_ro"]
    wt_opt["generator.b_s_tau_s"] = nacelle["generator"]["b_s_tau_s"]
    wt_opt["generator.b_so"] = nacelle["generator"]["b_so"]
    wt_opt["generator.cofi"] = nacelle["generator"]["cofi"]
    wt_opt["generator.freq"] = nacelle["generator"]["freq"]
    wt_opt["generator.h_i"] = nacelle["generator"]["h_i"]
    wt_opt["generator.h_sy0"] = nacelle["generator"]["h_sy0"]
    wt_opt["generator.h_w"] = nacelle["generator"]["h_w"]
    wt_opt["generator.k_fes"] = nacelle["generator"]["k_fes"]
    wt_opt["generator.k_fillr"] = nacelle["generator"]["k_fillr"]
    wt_opt["generator.k_fills"] = nacelle["generator"]["k_fills"]
    wt_opt["generator.k_s"] = nacelle["generator"]["k_s"]
    wt_opt["generator.m"] = nacelle["generator"]["m"]
    wt_opt["generator.mu_0"] = nacelle["generator"]["mu_0"]
    wt_opt["generator.mu_r"] = nacelle["generator"]["mu_r"]
    wt_opt["generator.p"] = nacelle["generator"]["p"]
    wt_opt["generator.phi"] = nacelle["generator"]["phi"]
    wt_opt["generator.q1"] = nacelle["generator"]["q1"]
    wt_opt["generator.q2"] = nacelle["generator"]["q2"]
    wt_opt["generator.ratio_mw2pp"] = nacelle["generator"]["ratio_mw2pp"]
    wt_opt["generator.resist_Cu"] = nacelle["generator"]["resist_Cu"]
    wt_opt["generator.sigma"] = nacelle["generator"]["sigma"]
    wt_opt["generator.y_tau_p"] = nacelle["generator"]["y_tau_p"]
    wt_opt["generator.y_tau_pr"] = nacelle["generator"]["y_tau_pr"]

    wt_opt["generator.I_0"] = nacelle["generator"]["I_0"]
    wt_opt["generator.d_r"] = nacelle["generator"]["d_r"]
    wt_opt["generator.h_m"] = nacelle["generator"]["h_m"]
    wt_opt["generator.h_0"] = nacelle["generator"]["h_0"]
    wt_opt["generator.h_s"] = nacelle["generator"]["h_s"]
    wt_opt["generator.len_s"] = nacelle["generator"]["len_s"]
    wt_opt["generator.n_r"] = nacelle["generator"]["n_r"]
    wt_opt["generator.rad_ag"] = nacelle["generator"]["rad_ag"]
    wt_opt["generator.t_wr"] = nacelle["generator"]["t_wr"]

    wt_opt["generator.n_s"] = nacelle["generator"]["n_s"]
    wt_opt["generator.b_st"] = nacelle["generator"]["b_st"]
    wt_opt["generator.d_s"] = nacelle["generator"]["d_s"]
    wt_opt["generator.t_ws"] = nacelle["generator"]["t_ws"]

    wt_opt["generator.rho_Copper"] = nacelle["generator"]["rho_Copper"]
    wt_opt["generator.rho_Fe"] = nacelle["generator"]["rho_Fe"]
    wt_opt["generator.rho_Fes"] = nacelle["generator"]["rho_Fes"]
    wt_opt["generator.rho_PM"] = nacelle["generator"]["rho_PM"]

    wt_opt["generator.C_Cu"] = nacelle["generator"]["C_Cu"]
    wt_opt["generator.C_Fe"] = nacelle["generator"]["C_Fe"]
    wt_opt["generator.C_Fes"] = nacelle["generator"]["C_Fes"]
    wt_opt["generator.C_PM"] = nacelle["generator"]["C_PM"]

    if modeling_options["WISDEM"]["GeneratorSE"]["type"] in ["pmsg_outer"]:
        wt_opt["generator.N_c"] = nacelle["generator"]["N_c"]
        wt_opt["generator.b"] = nacelle["generator"]["b"]
        wt_opt["generator.c"] = nacelle["generator"]["c"]
        wt_opt["generator.E_p"] = nacelle["generator"]["E_p"]
        wt_opt["generator.h_yr"] = nacelle["generator"]["h_yr"]
        wt_opt["generator.h_ys"] = nacelle["generator"]["h_ys"]
        wt_opt["generator.h_sr"] = nacelle["generator"]["h_sr"]
        wt_opt["generator.h_ss"] = nacelle["generator"]["h_ss"]
        wt_opt["generator.t_r"] = nacelle["generator"]["t_r"]
        wt_opt["generator.t_s"] = nacelle["generator"]["t_s"]

        wt_opt["generator.u_allow_pcent"] = nacelle["generator"]["u_allow_pcent"]
        wt_opt["generator.y_allow_pcent"] = nacelle["generator"]["y_allow_pcent"]
        wt_opt["generator.z_allow_deg"] = nacelle["generator"]["z_allow_deg"]
        wt_opt["generator.B_tmax"] = nacelle["generator"]["B_tmax"]

    if modeling_options["WISDEM"]["GeneratorSE"]["type"] in ["eesg", "pmsg_arms", "pmsg_disc"]:
        wt_opt["generator.tau_p"] = nacelle["generator"]["tau_p"]
        wt_opt["generator.h_ys"] = nacelle["generator"]["h_ys"]
        wt_opt["generator.h_yr"] = nacelle["generator"]["h_yr"]
        wt_opt["generator.b_arm"] = nacelle["generator"]["b_arm"]

    elif modeling_options["WISDEM"]["GeneratorSE"]["type"] in ["scig", "dfig"]:
        wt_opt["generator.B_symax"] = nacelle["generator"]["B_symax"]
        wt_opt["generator.S_Nmax"] = nacelle["generator"]["S_Nmax"]

    return wt_opt


def assign_tower_values(wt_opt, modeling_options, tower):
    # Function to assign values to the openmdao component Tower
    n_height = modeling_options["WISDEM"]["TowerSE"]["n_height_tower"]  # Number of points along tower height
    n_layers = modeling_options["WISDEM"]["TowerSE"]["n_layers_tower"]

    svec = np.unique(
        np.r_[
            tower["outer_shape_bem"]["outer_diameter"]["grid"],
            tower["outer_shape_bem"]["reference_axis"]["x"]["grid"],
            tower["outer_shape_bem"]["reference_axis"]["y"]["grid"],
            tower["outer_shape_bem"]["reference_axis"]["z"]["grid"],
        ]
    )

    # wt_opt['tower.s'] = svec
    wt_opt["tower.diameter"] = np.interp(
        svec, tower["outer_shape_bem"]["outer_diameter"]["grid"], tower["outer_shape_bem"]["outer_diameter"]["values"]
    )
    wt_opt["tower.cd"] = np.interp(
        svec,
        tower["outer_shape_bem"]["drag_coefficient"]["grid"],
        tower["outer_shape_bem"]["drag_coefficient"]["values"],
    )

    wt_opt["tower.ref_axis"][:, 0] = np.interp(
        svec,
        tower["outer_shape_bem"]["reference_axis"]["x"]["grid"],
        tower["outer_shape_bem"]["reference_axis"]["x"]["values"],
    )
    wt_opt["tower.ref_axis"][:, 1] = np.interp(
        svec,
        tower["outer_shape_bem"]["reference_axis"]["y"]["grid"],
        tower["outer_shape_bem"]["reference_axis"]["y"]["values"],
    )
    wt_opt["tower.ref_axis"][:, 2] = np.interp(
        svec,
        tower["outer_shape_bem"]["reference_axis"]["z"]["grid"],
        tower["outer_shape_bem"]["reference_axis"]["z"]["values"],
    )

    layer_name = n_layers * [""]
    layer_mat = n_layers * [""]
    thickness = np.zeros((n_layers, n_height))
    for i in range(n_layers):
        layer_name[i] = tower["internal_structure_2d_fem"]["layers"][i]["name"]
        layer_mat[i] = tower["internal_structure_2d_fem"]["layers"][i]["material"]
        thickness[i] = np.interp(
            svec,
            tower["internal_structure_2d_fem"]["layers"][i]["thickness"]["grid"],
            tower["internal_structure_2d_fem"]["layers"][i]["thickness"]["values"],
        )

    wt_opt["tower.layer_name"] = layer_name
    wt_opt["tower.layer_mat"] = layer_mat
    wt_opt["tower.layer_thickness"] = thickness

    wt_opt["tower.outfitting_factor"] = tower["internal_structure_2d_fem"]["outfitting_factor"]

    if "Loading" in modeling_options["WISDEM"]:
        if modeling_options["flags"]["tower"]:
            wt_opt["towerse.rna_mass"] = modeling_options["WISDEM"]["Loading"]["mass"]
            wt_opt["towerse.rna_cg"] = modeling_options["WISDEM"]["Loading"]["center_of_mass"]
            wt_opt["towerse.rna_I"] = modeling_options["WISDEM"]["Loading"]["moment_of_inertia"]
            F = []
            M = []
            n_dlc = modeling_options["WISDEM"]["n_dlc"]
            for k in range(n_dlc):
                kstr = "" if n_dlc <= 1 else str(k + 1)
                wt_opt[f"towerse.env{kstr}.Uref"] = modeling_options["WISDEM"]["Loading"]["loads"][k]["velocity"]
                F = np.append(F, modeling_options["WISDEM"]["Loading"]["loads"][k]["force"])
                M = np.append(M, modeling_options["WISDEM"]["Loading"]["loads"][k]["moment"])
            wt_opt["towerse.tower.rna_F"] = F.reshape((n_dlc, 3)).T
            wt_opt["towerse.tower.rna_M"] = M.reshape((n_dlc, 3)).T

    return wt_opt


def assign_monopile_values(wt_opt, modeling_options, monopile):
    # Function to assign values to the openmdao component Monopile
    n_height = modeling_options["WISDEM"]["FixedBottomSE"]["n_height"]  # Number of points along monopile height
    n_layers = modeling_options["WISDEM"]["FixedBottomSE"]["n_layers"]

    svec = np.unique(
        np.r_[
            monopile["outer_shape_bem"]["outer_diameter"]["grid"],
            monopile["outer_shape_bem"]["reference_axis"]["x"]["grid"],
            monopile["outer_shape_bem"]["reference_axis"]["y"]["grid"],
            monopile["outer_shape_bem"]["reference_axis"]["z"]["grid"],
        ]
    )

    wt_opt["monopile.s"] = svec
    wt_opt["monopile.diameter"] = np.interp(
        svec,
        monopile["outer_shape_bem"]["outer_diameter"]["grid"],
        monopile["outer_shape_bem"]["outer_diameter"]["values"],
    )

    wt_opt["monopile.ref_axis"][:, 0] = np.interp(
        svec,
        monopile["outer_shape_bem"]["reference_axis"]["x"]["grid"],
        monopile["outer_shape_bem"]["reference_axis"]["x"]["values"],
    )
    wt_opt["monopile.ref_axis"][:, 1] = np.interp(
        svec,
        monopile["outer_shape_bem"]["reference_axis"]["y"]["grid"],
        monopile["outer_shape_bem"]["reference_axis"]["y"]["values"],
    )
    wt_opt["monopile.ref_axis"][:, 2] = np.interp(
        svec,
        monopile["outer_shape_bem"]["reference_axis"]["z"]["grid"],
        monopile["outer_shape_bem"]["reference_axis"]["z"]["values"],
    )

    layer_name = n_layers * [""]
    layer_mat = n_layers * [""]
    thickness = np.zeros((n_layers, n_height))
    for i in range(n_layers):
        layer_name[i] = monopile["internal_structure_2d_fem"]["layers"][i]["name"]
        layer_mat[i] = monopile["internal_structure_2d_fem"]["layers"][i]["material"]
        thickness[i] = np.interp(
            svec,
            monopile["internal_structure_2d_fem"]["layers"][i]["thickness"]["grid"],
            monopile["internal_structure_2d_fem"]["layers"][i]["thickness"]["values"],
        )

    wt_opt["monopile.layer_name"] = layer_name
    wt_opt["monopile.layer_mat"] = layer_mat
    wt_opt["monopile.layer_thickness"] = thickness

    wt_opt["monopile.outfitting_factor"] = monopile["internal_structure_2d_fem"]["outfitting_factor"]
    wt_opt["monopile.transition_piece_mass"] = monopile["transition_piece_mass"]
    wt_opt["monopile.transition_piece_cost"] = monopile["transition_piece_cost"]
    wt_opt["monopile.gravity_foundation_mass"] = monopile["gravity_foundation_mass"]

    return wt_opt


def assign_jacket_values(wt_opt, modeling_options, jacket):
    # Function to assign values to the openmdao component Jacket
    wt_opt["jacket.transition_piece_mass"] = jacket["transition_piece_mass"]
    wt_opt["jacket.transition_piece_cost"] = jacket["transition_piece_cost"]
    wt_opt["jacket.gravity_foundation_mass"] = jacket["gravity_foundation_mass"]
    wt_opt["jacket.r_foot"] = jacket["r_foot"]
    wt_opt["jacket.r_head"] = jacket["r_head"]
    wt_opt["jacket.height"] = jacket["height"]
    wt_opt["jacket.q"] = jacket["q"]
    wt_opt["jacket.l_osg"] = jacket["l_osg"]
    wt_opt["jacket.l_tp"] = jacket["l_tp"]
    wt_opt["jacket.gamma_b"] = jacket["gamma_b"]
    wt_opt["jacket.gamma_t"] = jacket["gamma_t"]
    wt_opt["jacket.beta_b"] = jacket["beta_b"]
    wt_opt["jacket.beta_t"] = jacket["beta_t"]
    wt_opt["jacket.tau_b"] = jacket["tau_b"]
    wt_opt["jacket.tau_t"] = jacket["tau_t"]
    wt_opt["jacket.d_l"] = jacket["d_l"]

    return wt_opt


def assign_floating_values(wt_opt, modeling_options, floating):

    floating_init_options = modeling_options["floating"]
    n_joints = floating_init_options["joints"]["n_joints"]
    # Loop through joints and assign location values to openmdao entry
    for i in range(n_joints):
        wt_opt["floating.location_in"][i, :] = floating["joints"][i]["location"]

    # Set transition joint/node
    if modeling_options["floating"]["transition_joint"] is None:
        centroid = wt_opt["floating.location_in"][:, :2].mean(axis=0)
        zmax = wt_opt["floating.location_in"][:, 2].max()
        itrans = util.closest_node(wt_opt["floating.location_in"], np.r_[centroid, zmax])
    else:
        itrans = modeling_options["floating"]["transition_joint"]
    wt_opt["floating.transition_node"] = wt_opt["floating.location_in"][itrans, :]
    wt_opt["floating.transition_piece_mass"] = floating["transition_piece_mass"]
    wt_opt["floating.transition_piece_cost"] = floating["transition_piece_cost"]

    # Make sure IVCs are initialized too
    for k, linked_node_dict in enumerate(modeling_options["floating"]["joints"]["design_variable_data"]):
        idx = linked_node_dict["indices"]
        dim = linked_node_dict["dimension"]
        wt_opt[f"floating.jointdv_{k}"] = wt_opt["floating.location_in"][idx, dim].mean()

    # Now do members by assigning to unique member groups
    n_members = floating_init_options["members"]["n_members"]
    for i in range(n_members):
        name_member = floating_init_options["members"]["name"][i]
        grid_member = floating_init_options["members"]["grid_member_" + floating_init_options["members"]["name"][i]]
        idx = floating_init_options["members"]["name2idx"][name_member]

        wt_opt[f"floating.memgrp{idx}.s"] = grid_member
        wt_opt[f"floating.memgrp{idx}.outfitting_factor"] = floating["members"][i]["internal_structure"][
            "outfitting_factor"
        ]
        wt_opt[f"floating.memgrp{idx}.outer_diameter"] = np.interp(
            grid_member,
            floating["members"][i]["outer_shape"]["outer_diameter"]["grid"],
            floating["members"][i]["outer_shape"]["outer_diameter"]["values"],
        )

        istruct = floating["members"][i]["internal_structure"]
        if "bulkhead" in istruct:
            wt_opt[f"floating.memgrp{idx}.bulkhead_grid"] = istruct["bulkhead"]["thickness"]["grid"]
            wt_opt[f"floating.memgrp{idx}.bulkhead_thickness"] = istruct["bulkhead"]["thickness"]["values"]

        n_layers = floating_init_options["members"]["n_layers"][i]
        layer_mat = [""] * n_layers
        for j in range(n_layers):
            wt_opt[f"floating.memgrp{idx}.layer_thickness"][j, :] = np.interp(
                grid_member,
                istruct["layers"][j]["thickness"]["grid"],
                istruct["layers"][j]["thickness"]["values"],
            )
            layer_mat[j] = istruct["layers"][j]["material"]
        wt_opt[f"floating.memgrp{idx}.layer_materials"] = layer_mat

        if "ring_stiffeners" in istruct:
            wt_opt[f"floating.memgrp{idx}.ring_stiffener_web_height"] = istruct["ring_stiffeners"]["web_height"]
            wt_opt[f"floating.memgrp{idx}.ring_stiffener_web_thickness"] = istruct["ring_stiffeners"]["web_thickness"]
            wt_opt[f"floating.memgrp{idx}.ring_stiffener_flange_thickness"] = istruct["ring_stiffeners"][
                "flange_thickness"
            ]
            wt_opt[f"floating.memgrp{idx}.ring_stiffener_flange_width"] = istruct["ring_stiffeners"]["flange_width"]
            wt_opt[f"floating.memgrp{idx}.ring_stiffener_spacing"] = istruct["ring_stiffeners"]["spacing"]

        if "longitudinal_stiffeners" in istruct:
            wt_opt[f"floating.memgrp{idx}.axial_stiffener_web_height"] = istruct["longitudinal_stiffeners"][
                "web_height"
            ]
            wt_opt[f"floating.memgrp{idx}.axial_stiffener_web_thickness"] = istruct["longitudinal_stiffeners"][
                "web_thickness"
            ]
            wt_opt[f"floating.memgrp{idx}.axial_stiffener_flange_thickness"] = istruct["longitudinal_stiffeners"][
                "flange_thickness"
            ]
            wt_opt[f"floating.memgrp{idx}.axial_stiffener_flange_width"] = istruct["longitudinal_stiffeners"][
                "flange_width"
            ]
            wt_opt[f"floating.memgrp{idx}.axial_stiffener_spacing"] = istruct["longitudinal_stiffeners"]["spacing"]

        n_ballasts = floating_init_options["members"]["n_ballasts"][i]
        ballast_mat = [""] * n_ballasts
        for j in range(n_ballasts):
            wt_opt[f"floating.memgrp{idx}.ballast_grid"][j, :] = istruct["ballasts"][j]["grid"]
            if floating_init_options["members"]["ballast_flag_member_" + name_member][j] == False:
                wt_opt[f"floating.memgrp{idx}.ballast_volume"][j] = istruct["ballasts"][j]["volume"]
                ballast_mat[j] = istruct["ballasts"][j]["material"]
            else:
                wt_opt[f"floating.memgrp{idx}.ballast_volume"][j] = 0.0
                ballast_mat[j] = "seawater"
        wt_opt[f"floating.memgrp{idx}.ballast_materials"] = ballast_mat

        if floating_init_options["members"]["n_axial_joints"][i] > 0:
            for j in range(floating_init_options["members"]["n_axial_joints"][i]):
                wt_opt[f"floating.memgrp{idx}.grid_axial_joints"][j] = floating["members"][i]["axial_joints"][j]["grid"]

    if "Loading" in modeling_options["WISDEM"]:
        if modeling_options["flags"]["tower"]:
            wt_opt["floatingse.rna_mass"] = modeling_options["WISDEM"]["Loading"]["mass"]
            wt_opt["floatingse.rna_cg"] = modeling_options["WISDEM"]["Loading"]["center_of_mass"]
            wt_opt["floatingse.rna_I"] = modeling_options["WISDEM"]["Loading"]["moment_of_inertia"]

    return wt_opt


def assign_mooring_values(wt_opt, modeling_options, mooring):
    # Mooring system parameters
    mooring_init_options = modeling_options["mooring"]

    n_nodes = mooring_init_options["n_nodes"]
    n_lines = mooring_init_options["n_lines"]
    n_line_types = mooring_init_options["n_line_types"]
    n_anchor_types = mooring_init_options["n_anchor_types"]
    n_design = 1 if mooring_init_options["symmetric"] else n_lines

    wt_opt["mooring.n_lines"] = n_lines  # Needed for ORBIT
    wt_opt["mooring.node_names"] = [mooring["nodes"][i]["name"] for i in range(n_nodes)]
    wt_opt["mooring.nodes_joint_name"] = ["" for i in range(n_nodes)]
    wt_opt["mooring.line_id"] = [mooring["lines"][i]["line_type"] for i in range(n_lines)]
    line_names = [mooring["line_types"][i]["name"] for i in range(n_line_types)]
    anchor_names = [mooring["anchor_types"][i]["name"] for i in range(n_anchor_types)]
    for i in range(n_nodes):
        if "location" in mooring["nodes"][i]:
            wt_opt["mooring.nodes_location"][i, :] = mooring["nodes"][i]["location"]
        else:
            wt_opt["mooring.nodes_joint_name"][i] = mooring["nodes"][i]["joint"]
        wt_opt["mooring.nodes_mass"][i] = mooring["nodes"][i]["node_mass"]
        wt_opt["mooring.nodes_volume"][i] = mooring["nodes"][i]["node_volume"]
        wt_opt["mooring.nodes_drag_area"][i] = mooring["nodes"][i]["drag_area"]
        wt_opt["mooring.nodes_added_mass"][i] = mooring["nodes"][i]["added_mass"]

    for i in range(n_design):
        wt_opt["mooring.unstretched_length_in"][i] = mooring["lines"][i]["unstretched_length"]

    for jj, jname in enumerate(wt_opt["mooring.line_id"]):
        node1 = mooring["lines"][jj]["node1"]
        node2 = mooring["lines"][jj]["node2"]
        for ii, iname in enumerate(line_names):
            if jname == iname:
                d2 = mooring["line_types"][ii]["diameter"] ** 2
                if jj < n_design:
                    wt_opt["mooring.line_diameter_in"][jj] = mooring["line_types"][ii]["diameter"]
                if mooring_init_options["line_material"][jj] == "custom":
                    wt_opt["mooring.line_mass_density_coeff"][jj] = mooring["line_types"][ii]["mass_density"] / d2
                    wt_opt["mooring.line_stiffness_coeff"][jj] = mooring["line_types"][ii]["stiffness"] / d2
                    wt_opt["mooring.line_breaking_load_coeff"][jj] = mooring["line_types"][ii]["breaking_load"] / d2
                    wt_opt["mooring.line_cost_rate_coeff"][jj] = mooring["line_types"][ii]["cost"] / d2
                wt_opt["mooring.line_transverse_added_mass_coeff"][jj] = (
                    mooring["line_types"][ii]["transverse_added_mass"] / d2
                )
                wt_opt["mooring.line_tangential_added_mass_coeff"][jj] = (
                    mooring["line_types"][ii]["tangential_added_mass"] / d2
                )
                wt_opt["mooring.line_transverse_drag_coeff"][jj] = mooring["line_types"][ii]["transverse_drag"] / d2
                wt_opt["mooring.line_tangential_drag_coeff"][jj] = mooring["line_types"][ii]["tangential_drag"] / d2
        for ii, iname in enumerate(wt_opt["mooring.node_names"]):
            if node1 == iname or node2 == iname and mooring["nodes"][ii]["node_type"] == "fixed":
                for kk, kname in enumerate(anchor_names):
                    if kname == mooring["nodes"][ii]["anchor_type"]:
                        if mooring_init_options["line_anchor"][jj] == "custom":
                            wt_opt["mooring.anchor_mass"][jj] = mooring["anchor_types"][kk]["mass"]
                            wt_opt["mooring.anchor_cost"][jj] = mooring["anchor_types"][kk]["cost"]
                            wt_opt["mooring.anchor_max_vertical_load"][jj] = mooring["anchor_types"][kk][
                                "max_vertical_load"
                            ]
                            wt_opt["mooring.anchor_max_lateral_load"][jj] = mooring["anchor_types"][kk][
                                "max_lateral_load"
                            ]

    # Give warnings if we have different types or asymmetrical lines
    if (
        np.unique(wt_opt["mooring.unstretched_length"]).size > 1
        or np.unique(wt_opt["mooring.line_diameter"]).size > 1
        or np.unique(wt_opt["mooring.line_mass_density_coeff"]).size > 1
        or np.unique(wt_opt["mooring.line_stiffness_coeff"]).size > 1
        or np.unique(wt_opt["mooring.anchor_mass"]).size > 1
    ):
        print(
            "WARNING: Multiple mooring line or anchor types entered, but can only process symmetrical arrangements for now"
        )

    return wt_opt


def assign_control_values(wt_opt, modeling_options, control):
    # Controller parameters
    wt_opt["control.V_in"] = control["supervisory"]["Vin"]
    wt_opt["control.V_out"] = control["supervisory"]["Vout"]
    wt_opt["control.minOmega"] = control["torque"]["VS_minspd"]
    wt_opt["control.maxOmega"] = control["torque"]["VS_maxspd"]
    wt_opt["control.rated_TSR"] = control["torque"]["tsr"]
    wt_opt["control.rated_pitch"] = control["pitch"]["min_pitch"]
    wt_opt["control.max_TS"] = control["supervisory"]["maxTS"]
    wt_opt["control.max_pitch_rate"] = control["pitch"]["max_pitch_rate"]
    wt_opt["control.max_torque_rate"] = control["torque"]["max_torque_rate"]

    return wt_opt


def assign_configuration_values(wt_opt, assembly, opt_options):

    class_val = assembly["turbine_class"].upper()
    if class_val in [1, "1"]:
        class_val = "I"
    elif class_val in [2, "2"]:
        class_val = "II"
    elif class_val in [3, "3"]:
        class_val = "III"
    elif class_val in [4, "4"]:
        class_val = "IV"
    wt_opt["configuration.ws_class"] = class_val
    wt_opt["configuration.turb_class"] = assembly["turbulence_class"].upper()
    wt_opt["configuration.gearbox_type"] = assembly["drivetrain"].lower()
    wt_opt["configuration.rotor_orientation"] = assembly["rotor_orientation"].lower()
    wt_opt["configuration.upwind"] = wt_opt["configuration.rotor_orientation"] == "upwind"
    wt_opt["configuration.n_blades"] = int(assembly["number_of_blades"])
    wt_opt["configuration.rotor_diameter_user"] = assembly["rotor_diameter"]
    wt_opt["configuration.hub_height_user"] = assembly["hub_height"]
    wt_opt["configuration.rated_power"] = assembly["rated_power"]
    wt_opt["configuration.lifetime"] = assembly["lifetime"]

    # Checks for errors
    if int(assembly["number_of_blades"]) - assembly["number_of_blades"] != 0:
        raise Exception("ERROR: the number of blades must be an integer")

    if assembly["rotor_diameter"] == 0.0 and opt_options["design_variables"]["rotor_diameter"]["flag"]:
        raise Exception(
            "ERROR: you activated the rotor diameter as design variable, but you have not specified the rotor diameter in the geometry yaml."
        )

    return wt_opt


def assign_environment_values(wt_opt, environment, offshore, blade_flag):

    wt_opt["env.rho_air"] = environment["air_density"]
    wt_opt["env.mu_air"] = environment["air_dyn_viscosity"]
    if offshore:
        wt_opt["env.rho_water"] = environment["water_density"]
        wt_opt["env.mu_water"] = environment["water_dyn_viscosity"]
        wt_opt["env.water_depth"] = environment["water_depth"]
        wt_opt["env.Hsig_wave"] = environment["significant_wave_height"]
        wt_opt["env.Tsig_wave"] = environment["significant_wave_period"]
    wt_opt["env.weibull_k"] = environment["weib_shape_parameter"]
    wt_opt["env.speed_sound_air"] = environment["air_speed_sound"]
    wt_opt["env.shear_exp"] = environment["shear_exp"]
    wt_opt["env.G_soil"] = environment["soil_shear_modulus"]
    wt_opt["env.nu_soil"] = environment["soil_poisson"]
    if blade_flag:
        wt_opt["rotorse.wt_class.V_mean_overwrite"] = environment["V_mean"]

    return wt_opt


def assign_bos_values(wt_opt, bos, offshore):

    wt_opt["bos.plant_turbine_spacing"] = bos["plant_turbine_spacing"]
    wt_opt["bos.plant_row_spacing"] = bos["plant_row_spacing"]
    wt_opt["bos.commissioning_pct"] = bos["commissioning_pct"]
    wt_opt["bos.decommissioning_pct"] = bos["decommissioning_pct"]
    wt_opt["bos.distance_to_substation"] = bos["distance_to_substation"]
    wt_opt["bos.distance_to_interconnection"] = bos["distance_to_interconnection"]
    if offshore:
        wt_opt["bos.site_distance"] = bos["distance_to_site"]
        wt_opt["bos.distance_to_landfall"] = bos["distance_to_landfall"]
        wt_opt["bos.port_cost_per_month"] = bos["port_cost_per_month"]
        wt_opt["bos.site_auction_price"] = bos["site_auction_price"]
        wt_opt["bos.site_assessment_plan_cost"] = bos["site_assessment_plan_cost"]
        wt_opt["bos.site_assessment_cost"] = bos["site_assessment_cost"]
        wt_opt["bos.construction_operations_plan_cost"] = bos["construction_operations_plan_cost"]
        wt_opt["bos.boem_review_cost"] = bos["boem_review_cost"]
        wt_opt["bos.design_install_plan_cost"] = bos["design_install_plan_cost"]
    else:
        wt_opt["bos.interconnect_voltage"] = bos["interconnect_voltage"]

    return wt_opt


def assign_costs_values(wt_opt, costs):

    wt_opt["costs.turbine_number"] = costs["turbine_number"]
    wt_opt["costs.opex_per_kW"] = costs["opex_per_kW"]
    wt_opt["costs.bos_per_kW"] = costs["bos_per_kW"]
    wt_opt["costs.wake_loss_factor"] = costs["wake_loss_factor"]
    wt_opt["costs.fixed_charge_rate"] = costs["fixed_charge_rate"]
    wt_opt["costs.labor_rate"] = costs["labor_rate"]
    wt_opt["costs.painting_rate"] = costs["painting_rate"]

    wt_opt["costs.blade_mass_cost_coeff"] = costs["blade_mass_cost_coeff"]
    wt_opt["costs.hub_mass_cost_coeff"] = costs["hub_mass_cost_coeff"]
    wt_opt["costs.pitch_system_mass_cost_coeff"] = costs["pitch_system_mass_cost_coeff"]
    wt_opt["costs.spinner_mass_cost_coeff"] = costs["spinner_mass_cost_coeff"]
    wt_opt["costs.lss_mass_cost_coeff"] = costs["lss_mass_cost_coeff"]
    wt_opt["costs.bearing_mass_cost_coeff"] = costs["bearing_mass_cost_coeff"]
    wt_opt["costs.gearbox_mass_cost_coeff"] = costs["gearbox_mass_cost_coeff"]
    wt_opt["costs.hss_mass_cost_coeff"] = costs["hss_mass_cost_coeff"]
    wt_opt["costs.generator_mass_cost_coeff"] = costs["generator_mass_cost_coeff"]
    wt_opt["costs.bedplate_mass_cost_coeff"] = costs["bedplate_mass_cost_coeff"]
    wt_opt["costs.yaw_mass_cost_coeff"] = costs["yaw_mass_cost_coeff"]
    wt_opt["costs.converter_mass_cost_coeff"] = costs["converter_mass_cost_coeff"]
    wt_opt["costs.transformer_mass_cost_coeff"] = costs["transformer_mass_cost_coeff"]
    wt_opt["costs.hvac_mass_cost_coeff"] = costs["hvac_mass_cost_coeff"]
    wt_opt["costs.cover_mass_cost_coeff"] = costs["cover_mass_cost_coeff"]
    wt_opt["costs.elec_connec_machine_rating_cost_coeff"] = costs["elec_connec_machine_rating_cost_coeff"]
    wt_opt["costs.platforms_mass_cost_coeff"] = costs["platforms_mass_cost_coeff"]
    wt_opt["costs.tower_mass_cost_coeff"] = costs["tower_mass_cost_coeff"]
    wt_opt["costs.controls_machine_rating_cost_coeff"] = costs["controls_machine_rating_cost_coeff"]
    wt_opt["costs.crane_cost"] = costs["crane_cost"]

    if "offset_tcc_per_kW" in costs:
        wt_opt["costs.offset_tcc_per_kW"] = costs["offset_tcc_per_kW"]

    return wt_opt


def assign_airfoil_values(wt_opt, modeling_options, airfoils, coordinates_only=False):
    # Function to assign values to the openmdao component Airfoils

    n_af = modeling_options["WISDEM"]["RotorSE"]["n_af"]
    n_aoa = modeling_options["WISDEM"]["RotorSE"]["n_aoa"]
    aoa = modeling_options["WISDEM"]["RotorSE"]["aoa"]
    n_Re = modeling_options["WISDEM"]["RotorSE"]["n_Re"]
    n_tab = modeling_options["WISDEM"]["RotorSE"]["n_tab"]
    n_xy = modeling_options["WISDEM"]["RotorSE"]["n_xy"]

    name = n_af * [""]
    ac = np.zeros(n_af)
    r_thick = np.zeros(n_af)
    Re_all = []
    for i in range(n_af):
        name[i] = airfoils[i]["name"]
        ac[i] = airfoils[i]["aerodynamic_center"]
        r_thick[i] = airfoils[i]["relative_thickness"]
        for j in range(len(airfoils[i]["polars"])):
            Re_all.append(airfoils[i]["polars"][j]["re"])
    Re = np.array(sorted(np.unique(Re_all)))

    cl = np.zeros((n_af, n_aoa, n_Re, n_tab))
    cd = np.zeros((n_af, n_aoa, n_Re, n_tab))
    cm = np.zeros((n_af, n_aoa, n_Re, n_tab))

    coord_xy = np.zeros((n_af, n_xy, 2))

    # Interp cl-cd-cm along predefined grid of angle of attack
    for i in range(n_af):
        n_Re_i = len(airfoils[i]["polars"])
        Re_j = np.zeros(n_Re_i)
        j_Re = np.zeros(n_Re_i, dtype=int)
        for j in range(n_Re_i):
            Re_j[j] = airfoils[i]["polars"][j]["re"]
            j_Re[j] = np.argmin(abs(Re - Re_j[j]))
            for k in range(n_tab):
                cl[i, :, j_Re[j], k] = np.interp(
                    aoa, airfoils[i]["polars"][j]["c_l"]["grid"], airfoils[i]["polars"][j]["c_l"]["values"]
                )
                cd[i, :, j_Re[j], k] = np.interp(
                    aoa, airfoils[i]["polars"][j]["c_d"]["grid"], airfoils[i]["polars"][j]["c_d"]["values"]
                )
                cm[i, :, j_Re[j], k] = np.interp(
                    aoa, airfoils[i]["polars"][j]["c_m"]["grid"], airfoils[i]["polars"][j]["c_m"]["values"]
                )

                if abs(cl[i, 0, j, k] - cl[i, -1, j, k]) > 1.0e-5:
                    cl[i, 0, j, k] = cl[i, -1, j, k]
                    print(
                        "WARNING: Airfoil "
                        + name[i]
                        + " has the lift coefficient at Re "
                        + str(Re_j[j])
                        + " different between + and - pi rad. This is fixed automatically, but please check the input data."
                    )
                if abs(cd[i, 0, j, k] - cd[i, -1, j, k]) > 1.0e-5:
                    cd[i, 0, j, k] = cd[i, -1, j, k]
                    print(
                        "WARNING: Airfoil "
                        + name[i]
                        + " has the drag coefficient at Re "
                        + str(Re_j[j])
                        + " different between + and - pi rad. This is fixed automatically, but please check the input data."
                    )
                if abs(cm[i, 0, j, k] - cm[i, -1, j, k]) > 1.0e-5:
                    cm[i, 0, j, k] = cm[i, -1, j, k]
                    print(
                        "WARNING: Airfoil "
                        + name[i]
                        + " has the moment coefficient at Re "
                        + str(Re_j[j])
                        + " different between + and - pi rad. This is fixed automatically, but please check the input data."
                    )

        # Re-interpolate cl-cd-cm along the Re dimension if less than n_Re were provided in the input yaml (common condition)
        for l in range(n_aoa):
            for k in range(n_tab):
                cl[i, l, :, k] = np.interp(Re, Re_j, cl[i, l, j_Re, k])
                cd[i, l, :, k] = np.interp(Re, Re_j, cd[i, l, j_Re, k])
                cm[i, l, :, k] = np.interp(Re, Re_j, cm[i, l, j_Re, k])

        points = np.column_stack((airfoils[i]["coordinates"]["x"], airfoils[i]["coordinates"]["y"]))
        # Check that airfoil points are declared from the TE suction side to TE pressure side
        idx_le = np.argmin(points[:, 0])
        if np.mean(points[:idx_le, 1]) > 0.0:
            points = np.flip(points, axis=0)

        # Remap points using class AirfoilShape
        af = AirfoilShape(points=points)
        af.redistribute(n_xy, even=False, dLE=True)
        s = af.s
        af_points = af.points

        # Add trailing edge point if not defined
        if [1, 0] not in af_points.tolist():
            af_points[:, 0] -= af_points[np.argmin(af_points[:, 0]), 0]
        c = max(af_points[:, 0]) - min(af_points[:, 0])
        af_points[:, :] /= c

        coord_xy[i, :, :] = af_points

        # Plotting
        # import matplotlib.pyplot as plt
        # plt.plot(af_points[:,0], af_points[:,1], '.')
        # plt.plot(af_points[:,0], af_points[:,1])
        # plt.show()

    # Assign to openmdao structure
    wt_opt["airfoils.name"] = name
    wt_opt["airfoils.r_thick"] = r_thick
    if coordinates_only == False:
        wt_opt["airfoils.aoa"] = aoa
        wt_opt["airfoils.ac"] = ac
        wt_opt["airfoils.Re"] = Re
        wt_opt["airfoils.cl"] = cl
        wt_opt["airfoils.cd"] = cd
        wt_opt["airfoils.cm"] = cm

    wt_opt["airfoils.coord_xy"] = coord_xy

    return wt_opt


def assign_material_values(wt_opt, modeling_options, materials):
    # Function to assign values to the openmdao component Materials

    n_mat = modeling_options["materials"]["n_mat"]

    name = n_mat * [""]
    orth = np.zeros(n_mat)
    component_id = -np.ones(n_mat)
    rho = np.zeros(n_mat)
    E = np.zeros([n_mat, 3])
    G = np.zeros([n_mat, 3])
    nu = np.zeros([n_mat, 3])
    Xt = np.zeros([n_mat, 3])
    Xc = np.zeros([n_mat, 3])
    sigma_y = np.zeros(n_mat)
    m = np.ones(n_mat)
    A = np.zeros(n_mat)
    rho_fiber = np.zeros(n_mat)
    rho_area_dry = np.zeros(n_mat)
    fvf = np.zeros(n_mat)
    fwf = np.zeros(n_mat)
    ply_t = np.zeros(n_mat)
    roll_mass = np.zeros(n_mat)
    unit_cost = np.zeros(n_mat)
    waste = np.zeros(n_mat)

    for i in range(n_mat):
        name[i] = materials[i]["name"]
        orth[i] = materials[i]["orth"]
        rho[i] = materials[i]["rho"]
        if "component_id" in materials[i]:
            component_id[i] = materials[i]["component_id"]
        if orth[i] == 0:
            if "E" in materials[i]:
                E[i, :] = np.ones(3) * materials[i]["E"]
            if "nu" in materials[i]:
                nu[i, :] = np.ones(3) * materials[i]["nu"]
            if "G" in materials[i]:
                G[i, :] = np.ones(3) * materials[i]["G"]
            elif "nu" in materials[i]:
                G[i, :] = (
                    np.ones(3) * materials[i]["E"] / (2 * (1 + materials[i]["nu"]))
                )  # If G is not provided but the material is isotropic and we have E and nu we can just estimate it
                # warning_shear_modulus_isotropic = 'WARNING: NO shear modulus, G, was provided for material "%s". The code assumes 2G*(1 + nu) = E, which is only valid for isotropic materials.'%name[i]
                # print(warning_shear_modulus_isotropic)
            if "Xt" in materials[i]:
                Xt[i, :] = np.ones(3) * materials[i]["Xt"]
            if "Xc" in materials[i]:
                Xc[i, :] = np.ones(3) * materials[i]["Xc"]
        elif orth[i] == 1:
            E[i, :] = materials[i]["E"]
            G[i, :] = materials[i]["G"]
            nu[i, :] = materials[i]["nu"]
            Xt[i, :] = materials[i]["Xt"]
            Xc[i, :] = materials[i]["Xc"]

        else:
            raise ValueError("The flag orth must be set to either 0 or 1. Error in material " + name[i])
        if "fiber_density" in materials[i]:
            rho_fiber[i] = materials[i]["fiber_density"]
        if "area_density_dry" in materials[i]:
            rho_area_dry[i] = materials[i]["area_density_dry"]
        if "fvf" in materials[i]:
            fvf[i] = materials[i]["fvf"]
        if "fwf" in materials[i]:
            fwf[i] = materials[i]["fwf"]
        if "ply_t" in materials[i]:
            ply_t[i] = materials[i]["ply_t"]
        if "roll_mass" in materials[i]:
            roll_mass[i] = materials[i]["roll_mass"]
        if "unit_cost" in materials[i]:
            unit_cost[i] = materials[i]["unit_cost"]
            if unit_cost[i] == 0.:
                logger.warning("The material " + name[i] + ' has zero unit cost associated to it.')
        if "waste" in materials[i]:
            waste[i] = materials[i]["waste"]
        if "Xy" in materials[i]:
            sigma_y[i] = materials[i]["Xy"]
        if "m" in materials[i]:
            m[i] = materials[i]["m"]
        if "A" in materials[i]:
            A[i] = materials[i]["A"]
        if A[i] == 0.0:
            A[i] = np.r_[Xt[i, :], Xc[i, :]].max()

    wt_opt["materials.name"] = name
    wt_opt["materials.orth"] = orth
    wt_opt["materials.rho"] = rho
    wt_opt["materials.sigma_y"] = sigma_y
    wt_opt["materials.component_id"] = component_id
    wt_opt["materials.E"] = E
    wt_opt["materials.G"] = G
    wt_opt["materials.Xt"] = Xt
    wt_opt["materials.Xc"] = Xc
    wt_opt["materials.nu"] = nu
    wt_opt["materials.wohler_exp"] = m
    wt_opt["materials.wohler_intercept"] = A
    wt_opt["materials.rho_fiber"] = rho_fiber
    wt_opt["materials.rho_area_dry"] = rho_area_dry
    wt_opt["materials.fvf_from_yaml"] = fvf
    wt_opt["materials.fwf_from_yaml"] = fwf
    wt_opt["materials.ply_t_from_yaml"] = ply_t
    wt_opt["materials.roll_mass"] = roll_mass
    wt_opt["materials.unit_cost"] = unit_cost
    wt_opt["materials.waste"] = waste

    return wt_opt


if __name__ == "__main__":
    pass<|MERGE_RESOLUTION|>--- conflicted
+++ resolved
@@ -1,10 +1,9 @@
+import logging
+
 import numpy as np
-<<<<<<< HEAD
-=======
-import logging
->>>>>>> 37e534f1
 import wisdem.commonse.utilities as util
 from wisdem.rotorse.geometry_tools.geometry import AirfoilShape
+
 logger = logging.getLogger("wisdem/weis")
 
 
@@ -379,9 +378,13 @@
                             flag = True
                             break
                     if flag == False:
-                        raise ValueError("The start position of the layer " + internal_structure_2d_fem["layers"][i]["name"] + 
-                        " is linked to the layer " + internal_structure_2d_fem["layers"][i]["start_nd_arc"]["fixed"] + 
-                        " , but this layer does not exist in the yaml.")
+                        raise ValueError(
+                            "The start position of the layer "
+                            + internal_structure_2d_fem["layers"][i]["name"]
+                            + " is linked to the layer "
+                            + internal_structure_2d_fem["layers"][i]["start_nd_arc"]["fixed"]
+                            + " , but this layer does not exist in the yaml."
+                        )
             else:
                 layer_start_nd[i, :] = np.interp(
                     nd_span,
@@ -405,9 +408,13 @@
                                 flag = True
                                 break
                         if flag == False:
-                            raise ValueError("The end position of the layer " + internal_structure_2d_fem["layers"][i]["name"] + 
-                            " is linked to the layer " + internal_structure_2d_fem["layers"][i]["start_nd_arc"]["fixed"] + 
-                            " , but this layer does not exist in the yaml.")
+                            raise ValueError(
+                                "The end position of the layer "
+                                + internal_structure_2d_fem["layers"][i]["name"]
+                                + " is linked to the layer "
+                                + internal_structure_2d_fem["layers"][i]["start_nd_arc"]["fixed"]
+                                + " , but this layer does not exist in the yaml."
+                            )
             if "width" in internal_structure_2d_fem["layers"][i]:
                 definition_layer[i] = 7
                 layer_width[i, :] = np.interp(
@@ -1474,8 +1481,8 @@
             roll_mass[i] = materials[i]["roll_mass"]
         if "unit_cost" in materials[i]:
             unit_cost[i] = materials[i]["unit_cost"]
-            if unit_cost[i] == 0.:
-                logger.warning("The material " + name[i] + ' has zero unit cost associated to it.')
+            if unit_cost[i] == 0.0:
+                logger.warning("The material " + name[i] + " has zero unit cost associated to it.")
         if "waste" in materials[i]:
             waste[i] = materials[i]["waste"]
         if "Xy" in materials[i]:
