--- conflicted
+++ resolved
@@ -53,15 +53,9 @@
                                                 number_of_main_bearings=1,
                                                 topLevelFlag=False))
         if modeling_options['flags']['tower']:
-<<<<<<< HEAD
             self.add_subsystem('towerse',   TowerSE(modeling_options=modeling_options))
         self.add_subsystem('tcons',     TurbineConstraints(modeling_options = modeling_options))
         self.add_subsystem('tcc',       Turbine_CostsSE_2015(verbosity=modeling_options['general']['verbosity']))
-=======
-            self.add_subsystem('towerse',   TowerSE(modeling_options=modeling_options, topLevelFlag=False))
-            self.add_subsystem('tcons',     TurbineConstraints(modeling_options = modeling_options))
-        self.add_subsystem('tcc',       Turbine_CostsSE_2015(verbosity=modeling_options['general']['verbosity'], topLevelFlag=False))
->>>>>>> a4887eeb
 
         # Conncetions to ccblade
         self.connect('blade.pa.chord_param',            'ccblade.chord')
