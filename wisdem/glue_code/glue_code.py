--- conflicted
+++ resolved
@@ -81,24 +81,12 @@
             self.connect("blade.interp_airfoils.r_thick_interp", "rotorse.ccblade.rthick")
             self.connect("airfoils.aoa", "rotorse.airfoils_aoa")
             self.connect("airfoils.Re", "rotorse.airfoils_Re")
-<<<<<<< HEAD
-
-            if modeling_options["WISDEM"]["RotorSE"]["inn_af"]:
-                self.connect("blade.run_inn_af.cl_interp", "rotorse.airfoils_cl")
-                self.connect("blade.run_inn_af.cd_interp", "rotorse.airfoils_cd")
-                self.connect("blade.run_inn_af.aoa_inn", "rotorse.ccblade.aoa_op")
-            else:
-                self.connect("blade.interp_airfoils.cl_interp", "rotorse.airfoils_cl")
-                self.connect("blade.interp_airfoils.cd_interp", "rotorse.airfoils_cd")
-
-            self.connect("blade.interp_airfoils.cm_interp", "rotorse.airfoils_cm")
-            self.connect("high_level_tower_props.hub_height", "rotorse.hub_height")
-=======
             self.connect("af_3d.cl_corrected", "rotorse.airfoils_cl")
             self.connect("af_3d.cd_corrected", "rotorse.airfoils_cd")
             self.connect("af_3d.cm_corrected", "rotorse.airfoils_cm")
-            self.connect("assembly.hub_height", "rotorse.hub_height")
->>>>>>> 55426cb6
+            if modeling_options["WISDEM"]["RotorSE"]["inn_af"]:
+                self.connect("blade.run_inn_af.aoa_inn", "rotorse.ccblade.aoa_op")
+            self.connect("high_level_tower_props.hub_height", "rotorse.hub_height")
             self.connect("hub.cone", "rotorse.precone")
             self.connect("nacelle.uptilt", "rotorse.tilt")
             self.connect(
