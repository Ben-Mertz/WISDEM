--- conflicted
+++ resolved
@@ -39,29 +39,11 @@
             self.add_subsystem('sse',       ServoSE(modeling_options = modeling_options)) # Aero analysis
         self.add_subsystem('stall_check', NoStallConstraint(modeling_options = modeling_options))
     
-<<<<<<< HEAD
-        if analysis_options['Analysis_Flags']['OpenFAST'] == True:
-            self.add_subsystem('modes_elastodyn',   ModesElastoDyn(analysis_options = analysis_options))
-            self.add_subsystem('freq_rotor',        RotorLoadsDeflStrains(analysis_options = analysis_options, opt_options = opt_options, freq_run=True))
-            #if analysis_options['tower']['run_towerse']:
-            self.add_subsystem('freq_tower',        TowerSE(analysis_options=analysis_options))
-            self.add_subsystem('sse_tune',          ServoSE_ROSCO(analysis_options = analysis_options)) # Aero analysis
-            self.add_subsystem('aeroelastic',       FASTLoadCases(analysis_options = analysis_options))
-
-        self.add_subsystem('rlds',      RotorLoadsDeflStrains(analysis_options = analysis_options, opt_options = opt_options, freq_run=False))
-        self.add_subsystem('drivese',   DriveSE(debug=False,
-                                            number_of_main_bearings=1,
-                                            topLevelFlag=False))
-        #if analysis_options['Analysis_Flags']['TowerSE']:
-        self.add_subsystem('towerse',   TowerSE(analysis_options=analysis_options))
-        self.add_subsystem('tcons',     TurbineConstraints(analysis_options = analysis_options))
-        self.add_subsystem('tcc',       Turbine_CostsSE_2015(verbosity=analysis_options['general']['verbosity']))
-=======
         if modeling_options['Analysis_Flags']['OpenFAST'] == True:
             self.add_subsystem('modes_elastodyn',   ModesElastoDyn(modeling_options = modeling_options))
             self.add_subsystem('freq_rotor',        RotorLoadsDeflStrains(modeling_options = modeling_options, opt_options = opt_options, freq_run=True))
             #if modeling_options['tower']['run_towerse']:
-            self.add_subsystem('freq_tower',        TowerSE(modeling_options=modeling_options, topLevelFlag=False))
+            self.add_subsystem('freq_tower',        TowerSE(modeling_options=modeling_options))
             self.add_subsystem('sse_tune',          ServoSE_ROSCO(modeling_options = modeling_options)) # Aero analysis
             self.add_subsystem('aeroelastic',       FASTLoadCases(modeling_options = modeling_options, opt_options = opt_options))
 
@@ -70,10 +52,9 @@
                                             number_of_main_bearings=1,
                                             topLevelFlag=False))
         if modeling_options['flags']['tower']:
-            self.add_subsystem('towerse',   TowerSE(modeling_options=modeling_options, topLevelFlag=False))
+            self.add_subsystem('towerse',   TowerSE(modeling_options=modeling_options))
         self.add_subsystem('tcons',     TurbineConstraints(modeling_options = modeling_options))
-        self.add_subsystem('tcc',       Turbine_CostsSE_2015(verbosity=modeling_options['general']['verbosity'], topLevelFlag=False))
->>>>>>> 972559f9
+        self.add_subsystem('tcc',       Turbine_CostsSE_2015(verbosity=modeling_options['general']['verbosity']))
 
         # Conncetions to ccblade
         self.connect('blade.pa.chord_param',            'ccblade.chord')
@@ -486,60 +467,16 @@
         self.connect('tower.diameter',             'drivese.tower_top_diameter', src_indices=[-1])
 
         # Connections to TowerSE
-<<<<<<< HEAD
-        self.connect('drivese.top_F',                 'towerse.pre.rna_F')
-        self.connect('drivese.top_M',                 'towerse.pre.rna_M')
-        self.connect('drivese.rna_I_TT',             'towerse.rna_I')
-        self.connect('drivese.rna_cm',               'towerse.rna_cg')
-        self.connect('drivese.rna_mass',             'towerse.rna_mass')
-        if analysis_options['servose']['run_servose']:
-            self.connect('sse.gust.V_gust',               'towerse.wind.Uref')
-        self.connect('assembly.hub_height',           'towerse.wind_reference_height')  # TODO- environment
-        self.connect('foundation.height',             'towerse.wind_z0') # TODO- environment
-        self.connect('env.rho_air',                   'towerse.rho_air')
-        self.connect('env.mu_air',                    'towerse.mu_air')                    
-        self.connect('env.shear_exp',                 'towerse.shearExp')                    
-        self.connect('assembly.hub_height',           'towerse.hub_height')
-        self.connect('foundation.height',             'towerse.foundation_height')
-        self.connect('tower.diameter',                'towerse.tower_outer_diameter_in')
-        self.connect('tower.height',                  'towerse.tower_height')
-        self.connect('tower.s',                       'towerse.tower_s')
-        self.connect('tower.layer_thickness',         'towerse.tower_layer_thickness')
-        self.connect('tower.outfitting_factor',       'towerse.tower_outfitting_factor')
-        self.connect('tower.layer_mat',               'towerse.tower_layer_materials')
-        self.connect('materials.name',                'towerse.material_names')
-        self.connect('materials.E',                   'towerse.E_mat')
-        self.connect('materials.G',                   'towerse.G_mat')
-        self.connect('materials.rho',                 'towerse.rho_mat')
-        self.connect('materials.sigma_y',             'towerse.sigma_y_mat')
-        self.connect('materials.unit_cost',           'towerse.unit_cost_mat')
-        if analysis_options['tower']['monopile']:
-            self.connect('env.rho_water',                    'towerse.rho_water')
-            self.connect('env.mu_water',                     'towerse.mu_water')                    
-            self.connect('env.G_soil',                       'towerse.G_soil')                    
-            self.connect('env.nu_soil',                      'towerse.nu_soil')                    
-            self.connect('monopile.diameter',                'towerse.monopile_outer_diameter_in')
-            self.connect('monopile.height',                  'towerse.monopile_height')
-            self.connect('monopile.s',                       'towerse.monopile_s')
-            self.connect('monopile.layer_thickness',         'towerse.monopile_layer_thickness')
-            self.connect('monopile.layer_mat',               'towerse.monopile_layer_materials')
-            self.connect('monopile.outfitting_factor',       'towerse.monopile_outfitting_factor')
-            self.connect('monopile.transition_piece_height', 'towerse.transition_piece_height')
-            self.connect('monopile.transition_piece_mass',   'towerse.transition_piece_maxx')
-            self.connect('monopile.gravity_foundation_mass', 'towerse.gravity_foundation_mass')
-            self.connect('monopile.suctionpile_depth',       'towerse.suctionpile_depth')
-            self.connect('monopile.suctionpile_depth_diam_ratio', 'towerse.suctionpile_depth_diam_ratio')
-=======
         if modeling_options['flags']['tower']:
             self.connect('drivese.top_F',                 'towerse.pre.rna_F')
             self.connect('drivese.top_M',                 'towerse.pre.rna_M')
-            self.connect('drivese.rna_I_TT',             ['towerse.rna_I','towerse.pre.mI'])
-            self.connect('drivese.rna_cm',               ['towerse.rna_cg','towerse.pre.mrho'])
-            self.connect('drivese.rna_mass',             ['towerse.rna_mass','towerse.pre.mass'])
+            self.connect('drivese.rna_I_TT',             'towerse.rna_I')
+            self.connect('drivese.rna_cm',               'towerse.rna_cg')
+            self.connect('drivese.rna_mass',             'towerse.rna_mass')
             if modeling_options['Analysis_Flags']['ServoSE']:
                 self.connect('sse.gust.V_gust',               'towerse.wind.Uref')
-            self.connect('assembly.hub_height',           'towerse.wind.zref')  # TODO- environment
-            self.connect('foundation.height',             'towerse.wind.z0') # TODO- environment
+            self.connect('assembly.hub_height',           'towerse.wind_reference_height')  # TODO- environment
+            self.connect('foundation.height',             'towerse.wind_z0') # TODO- environment
             self.connect('env.rho_air',                   'towerse.rho_air')
             self.connect('env.mu_air',                    'towerse.mu_air')                    
             self.connect('env.shear_exp',                 'towerse.shearExp')                    
@@ -560,10 +497,8 @@
             if modeling_options['flags']['monopile']:
                 self.connect('env.rho_water',                    'towerse.rho_water')
                 self.connect('env.mu_water',                     'towerse.mu_water')                    
-                self.connect('env.G_soil',                       'towerse.soil.G')                    
-                self.connect('env.nu_soil',                      'towerse.soil.nu')                    
-                self.connect('env.hsig_wave',                    'towerse.hsig_wave')                    
-                self.connect('env.Tsig_wave',                    'towerse.Tsig_wave')                    
+                self.connect('env.G_soil',                       'towerse.G_soil')                    
+                self.connect('env.nu_soil',                      'towerse.nu_soil')                    
                 self.connect('monopile.diameter',                'towerse.monopile_outer_diameter_in')
                 self.connect('monopile.height',                  'towerse.monopile_height')
                 self.connect('monopile.s',                       'towerse.monopile_s')
@@ -573,9 +508,8 @@
                 self.connect('monopile.transition_piece_height', 'towerse.transition_piece_height')
                 self.connect('monopile.transition_piece_mass',   'towerse.transition_piece_mass')
                 self.connect('monopile.gravity_foundation_mass', 'towerse.gravity_foundation_mass')
-                self.connect('monopile.suctionpile_depth',       ['towerse.suctionpile_depth','towerse.soil.depth'])
+                self.connect('monopile.suctionpile_depth',       'towerse.suctionpile_depth')
                 self.connect('monopile.suctionpile_depth_diam_ratio', 'towerse.suctionpile_depth_diam_ratio')
->>>>>>> 972559f9
 
         #self.connect('yield_stress',            'tow.sigma_y') # TODO- materials
         #self.connect('max_taper_ratio',         'max_taper') # TODO- 
