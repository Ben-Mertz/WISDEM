--- conflicted
+++ resolved
@@ -1,7 +1,7 @@
 import numpy as np
 import time, os
 from wisdem.aeroelasticse.FAST_reader import InputReader_OpenFAST
-from wisdem.aeroelasticse.CaseLibrary import RotorSE_rated, RotorSE_DLC_1_4_Rated, RotorSE_DLC_7_1_Steady, RotorSE_DLC_1_1_Turb, power_curve, RotorSE_DAC_rated, RotorSE_steady_wind
+from wisdem.aeroelasticse.CaseLibrary import RotorSE_rated, RotorSE_DLC_1_4_Rated, RotorSE_DLC_7_1_Steady, RotorSE_DLC_1_1_Turb, power_curve, RotorSE_DAC_rated
 
 try:
     import ruamel_yaml as ry
@@ -33,36 +33,12 @@
         self.openmdao_vectors()
         
         # Openfast
-<<<<<<< HEAD
         if self.analysis_options['openfast']['analysis_settings']['Analysis_Level'] > 0:
             # Load Input OpenFAST model variable values
             fast                = InputReader_OpenFAST(FAST_ver=self.analysis_options['openfast']['file_management']['FAST_ver'])
             fast.FAST_InputFile = self.analysis_options['openfast']['file_management']['FAST_InputFile']
             fast.FAST_directory = self.analysis_options['openfast']['file_management']['FAST_directory']
             fast.path2dll       = self.analysis_options['openfast']['file_management']['path2dll']
-=======
-        FASTpref                        = {}
-        FASTpref['Analysis_Level']      = self.analysis_options['openfast']['Analysis_Level']
-        FASTpref['FAST_ver']            = self.analysis_options['openfast']['FAST_ver']
-        FASTpref['dev_branch']          = self.analysis_options['openfast']['dev_branch']
-        FASTpref['FAST_exe']            = self.analysis_options['openfast']['FAST_exe']
-        FASTpref['FAST_directory']      = self.analysis_options['openfast']['FAST_directory']
-        FASTpref['FAST_InputFile']      = self.analysis_options['openfast']['FAST_InputFile']
-        FASTpref['Turbsim_exe']         = self.analysis_options['openfast']['Turbsim_exe']
-        FASTpref['FAST_namingOut']      = self.analysis_options['openfast']['FAST_namingOut']
-        FASTpref['FAST_runDirectory']   = self.analysis_options['openfast']['FAST_runDirectory']
-        FASTpref['path2dll']            = self.analysis_options['openfast']['path2dll']
-        FASTpref['debug_level']         = self.analysis_options['openfast']['debug_level']
-        FASTpref['DLC_gust']            = None      # Max deflection
-        FASTpref['DLC_extrm']           = None      # Max strain
-        FASTpref['DLC_turbulent']       = RotorSE_steady_wind
-        FASTpref['DLC_powercurve']      = None      # AEP
-        if FASTpref['Analysis_Level'] > 0:
-            fast = InputReader_OpenFAST(FAST_ver=FASTpref['FAST_ver'], dev_branch=FASTpref['dev_branch'])
-            fast.FAST_InputFile = FASTpref['FAST_InputFile']
-            fast.FAST_directory = FASTpref['FAST_directory']
-            fast.path2dll = FASTpref['path2dll']
->>>>>>> 6b7aaff7
             fast.execute()
             self.analysis_options['openfast']['fst_vt']   = fast.fst_vt
 
@@ -302,7 +278,7 @@
             self.wt_init['components']['nacelle']['elastic_properties_mb']['center_mass']   = wt_opt['drivese.nacelle_cm'].tolist()
             self.wt_init['components']['nacelle']['elastic_properties_mb']['inertia']       = wt_opt['drivese.nacelle_I'].tolist()
 
-        #if self.analysis_options['tower']['run_towerse']:
+        #if self.analysis_options['Analysis_Flags']['TowerSE']:
         # Update tower
         self.wt_init['components']['tower']['outer_shape_bem']['outer_diameter']['grid']          = wt_opt['tower.s'].tolist()
         self.wt_init['components']['tower']['outer_shape_bem']['outer_diameter']['values']        = wt_opt['tower.diameter'].tolist()
