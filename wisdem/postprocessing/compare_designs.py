--- conflicted
+++ resolved
@@ -70,13 +70,7 @@
         twist_opt = list_of_sims[0]["blade.pa.twist_param"]
         axtw.plot(
             s_opt_twist,
-<<<<<<< HEAD
             np.rad2deg(twist_opt - analysis_options["design_variables"]["blade"]["aero_shape"]["twist"]["max_decrease"]),
-=======
-            np.rad2deg(
-                twist_opt - analysis_options["design_variables"]["blade"]["aero_shape"]["twist"]["max_decrease"]
-            ),
->>>>>>> 11f05a23
             ":o",
             color=colors[idx + 1],
             markersize=3,
@@ -84,13 +78,7 @@
         )
         axtw.plot(
             s_opt_twist,
-<<<<<<< HEAD
             np.rad2deg(twist_opt + analysis_options["design_variables"]["blade"]["aero_shape"]["twist"]["max_increase"]),
-=======
-            np.rad2deg(
-                twist_opt + analysis_options["design_variables"]["blade"]["aero_shape"]["twist"]["max_increase"]
-            ),
->>>>>>> 11f05a23
             ":o",
             color=colors[idx + 1],
             markersize=3,
@@ -163,13 +151,7 @@
 
         for idx, (yaml_data, label) in enumerate(zip(list_of_sims, list_of_labels)):
             s_opt_sc = yaml_data["blade.opt_var.s_opt_spar_cap_ss"]
-<<<<<<< HEAD
-            sc_opt = yaml_data["blade.opt_var.spar_cap_ss_opt"]*1e3
-            
-=======
             sc_opt = yaml_data["blade.opt_var.spar_cap_ss_opt"] * 1e3
-
->>>>>>> 11f05a23
             n_layers = yaml_data["blade.ps.layer_thickness_param"].shape[0]
             ilayer = None
             if ilayer is None:
@@ -177,11 +159,6 @@
                     layer_name = modeling_options["WISDEM"]["RotorSE"]["layer_name"][i]
                     if modeling_options["WISDEM"]["RotorSE"]["spar_cap_ss"] == layer_name:
                         ilayer = i
-<<<<<<< HEAD
-                        
-=======
-
->>>>>>> 11f05a23
             axsc.plot(
                 yaml_data["blade.outer_shape_bem.s"],
                 yaml_data["blade.ps.layer_thickness_param"][ilayer, :] * 1e3,
@@ -230,13 +207,7 @@
 
         for idx, (yaml_data, label) in enumerate(zip(list_of_sims, list_of_labels)):
             s_opt_te = yaml_data["blade.opt_var.s_opt_te_ss"]
-<<<<<<< HEAD
-            te_opt = yaml_data["blade.opt_var.te_ss_opt"]*1e3
-            
-=======
             te_opt = yaml_data["blade.opt_var.te_ss_opt"] * 1e3
-
->>>>>>> 11f05a23
             n_layers = yaml_data["blade.ps.layer_thickness_param"].shape[0]
             ilayer = None
             if ilayer is None:
@@ -244,11 +215,6 @@
                     layer_name = modeling_options["WISDEM"]["RotorSE"]["layer_name"][i]
                     if modeling_options["WISDEM"]["RotorSE"]["te_ss"] == layer_name:
                         ilayer = i
-<<<<<<< HEAD
-                        
-=======
-
->>>>>>> 11f05a23
             axte.plot(
                 yaml_data["blade.outer_shape_bem.s"],
                 yaml_data["blade.ps.layer_thickness_param"][ilayer, :] * 1e3,
@@ -262,12 +228,8 @@
         te_opt = list_of_sims[0]["blade.ps.layer_thickness_param"][ilayer, :] * 1e3
         axte.plot(
             s_opt_te,
-<<<<<<< HEAD
             np.array(analysis_options["design_variables"]["blade"]["structure"]["te_ss"]["max_decrease"])
             * te_opt,
-=======
-            np.array(analysis_options["design_variables"]["blade"]["structure"]["te_ss"]["max_decrease"]) * te_opt,
->>>>>>> 11f05a23
             ":o",
             color=colors[idx + 1],
             markersize=3,
@@ -275,12 +237,8 @@
         )
         axte.plot(
             s_opt_te,
-<<<<<<< HEAD
             np.array(analysis_options["design_variables"]["blade"]["structure"]["te_ss"]["max_increase"])
             * te_opt,
-=======
-            np.array(analysis_options["design_variables"]["blade"]["structure"]["te_ss"]["max_increase"]) * te_opt,
->>>>>>> 11f05a23
             ":o",
             color=colors[idx + 1],
             markersize=3,
